# *** imports

# ** core
from typing import List, Dict, Any

# ** app
from ..commands import (
    import_dependency,
    TiferetError,
    raise_error
)
from ..commands.dependencies import create_injector, get_dependency
from ..contracts.app import (
<<<<<<< HEAD
    AppInterfaceContract,
    AppRepository
=======
    AppService,
    AppRepository,
    AppInterface as AppInterfaceContract,
    AppAttribute as AppAttributeContract,
>>>>>>> 1affc6c3
)


# *** handlers

# ** handler: app_handler
class AppHandler(object):
    '''
    An app handler is a class that is used to manage app interfaces.
    '''

    # * attribute: app_repo
    app_repo: AppRepository

    # * init
    def __init__(self, app_repo: AppRepository = None, settings: Dict[str, Any] = {}):
        '''
        Initialize the app handler with an app repository.

        :param app_repo: The app repository to use for retrieving app interfaces.
        :type app_repo: AppRepository
        '''

        # Assign the app repository.
        # If an app repository is provided, use it.
        # If not, load the app repository using the provided settings.
        # If no settings are provided, load the default app repository.
        if app_repo:
            self.app_repo = app_repo
        elif settings:
            self.app_repo = self.load_app_repository(**settings)
        else:
            self.app_repo = self.load_app_repository()

    # * method: load_app_repository
    def load_app_repository(
        self, app_repo_module_path: str = 'tiferet.proxies.yaml.app',
        app_repo_class_name: str = 'AppYamlProxy',
        app_repo_params: Dict[str, Any] = dict(
            app_config_file='app/configs/app.yml'
        ),
        **kwargs
    ) -> AppRepository:
        '''
        Execute the command.

        :param app_repo_module_path: The application repository module path.
        :type app_repo_module_path: str
        :param app_repo_class_name: The application repository class name.
        :type app_repo_class_name: str
        :param app_repo_params: The application repository parameters.
        :type app_repo_params: dict
        :param kwargs: Additional keyword arguments.
        :type kwargs: dict
        :return: The application repository instance.
        :rtype: AppRepository
        '''

        # Import the app repository.
        try:
            result = import_dependency.execute(
                app_repo_module_path,
                app_repo_class_name
            )(**app_repo_params)

        # Raise an error if the import fails.
        except TiferetError as e:
            raise_error.execute(
                'APP_REPOSITORY_IMPORT_FAILED',
                f'Failed to import app repository: {e}.',
                str(e)
            )

        # Return the imported app repository.
        return result
    
    # * method: load_app_instance
<<<<<<< HEAD
    def load_app_instance(self, app_interface: AppInterfaceContract, default_attrs: List[AppInterfaceContract] = []) -> Any:
=======
    def load_app_instance(self, app_interface: AppInterfaceContract, default_attrs: List[AppAttributeContract] = []) -> Any:
>>>>>>> 1affc6c3
        '''
        Load the app instance based on the provided app interface settings.

        :param app_interface: The app interface.
        :type app_interface: AppInterfaceContract
        :param default_attrs: The default configured attributes for the app.
        :type default_attrs: List[AppAttributeContract]
        :return: The app instance.
        :rtype: Any
        '''

         # Retrieve the app context dependency.
        dependencies = dict(
            app_context=import_dependency.execute(
                app_interface.module_path,
                app_interface.class_name,
            ),
            logger_id=app_interface.logger_id,
        )

        # Add the remaining app context attributes and parameters to the dependencies.
        for attr in app_interface.attributes:
            dependencies[attr.attribute_id] = import_dependency.execute(
                attr.module_path,
                attr.class_name,
            )
            for param, value in attr.parameters.items():
                dependencies[param] = value

        # Add the default attributes and parameters to the dependencies if they do not already exist in the dependencies.
        for attr in default_attrs:
            if attr.attribute_id not in dependencies:
                dependencies[attr.attribute_id] = import_dependency.execute(
                    attr.module_path,
                    attr.class_name,
                )
                for param, value in attr.parameters.items():
                    dependencies[param] = value

        # Add the constants from the app interface to the dependencies.
        dependencies.update(app_interface.constants)

        # Create the injector.
        injector = create_injector.execute(
            app_interface.id, 
            dependencies,
            interface_id=app_interface.id
        )

        # Return the app interface context.
        return get_dependency.execute(
            injector,
            dependency_name='app_context',
        )
    
    # * method: get_app_interface
    def get_app_interface(self, interface_id: str) -> AppInterfaceContract:
        '''
        Get the app interface settings by ID.

        :param interface_id: The ID of the app interface.
        :type interface_id: str
        :return: The app interface.
        :rtype: AppInterfaceContract
        '''

        # Retrieve the app interface from the app repository.
        app_interface = self.app_repo.get_interface(interface_id)
        
        # Raise an error if the app interface is not found.
        if not app_interface:
            raise_error.execute(
                'APP_INTERFACE_NOT_FOUND',
                f'App interface not found: {interface_id}.',
                interface_id,
            )

        # Return the app interface.
        return app_interface<|MERGE_RESOLUTION|>--- conflicted
+++ resolved
@@ -11,15 +11,9 @@
 )
 from ..commands.dependencies import create_injector, get_dependency
 from ..contracts.app import (
-<<<<<<< HEAD
+    AppRepository,
     AppInterfaceContract,
-    AppRepository
-=======
-    AppService,
-    AppRepository,
-    AppInterface as AppInterfaceContract,
-    AppAttribute as AppAttributeContract,
->>>>>>> 1affc6c3
+    AppAttributeContract,
 )
 
 
@@ -97,11 +91,7 @@
         return result
     
     # * method: load_app_instance
-<<<<<<< HEAD
-    def load_app_instance(self, app_interface: AppInterfaceContract, default_attrs: List[AppInterfaceContract] = []) -> Any:
-=======
     def load_app_instance(self, app_interface: AppInterfaceContract, default_attrs: List[AppAttributeContract] = []) -> Any:
->>>>>>> 1affc6c3
         '''
         Load the app instance based on the provided app interface settings.
 
