--- conflicted
+++ resolved
@@ -11,16 +11,7 @@
     RaiseError
 )
 from ..commands.dependencies import create_injector, get_dependency
-<<<<<<< HEAD
-from ..contracts.app import (
-    AppService,
-    AppRepository,
-    AppInterface as AppInterfaceContract,
-    AppAttribute as AppAttributeContract,
-)
-=======
 from ..contracts.app import *
->>>>>>> b401db8f
 
 # *** handlers
 
