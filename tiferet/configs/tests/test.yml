<<<<<<< HEAD
attrs:
  test_container:
    class_name: TestContainer
    module_path: tiferet.containers.tests
    deps:
      test:
        class_name: TestProxy
        module_path: tiferet.proxies.tests
        params:
          param1: value1
const:
  config_file: tiferet/configs/tests/test.yml
errors:
=======
attrs: 
  test_service_command:
    type: feature
    deps:
      test:
        module_path: tiferet.commands.tests.test_settings
        class_name: TestCommand
const: {}
contexts:
  test_app_yaml_proxy:
    data_flag: test_app_yaml_proxy
    description: The context for testing the app yaml proxy.
    feature_flag: test_app_yaml_proxy
    name: 'Test App YAML Proxy'
    attrs:
      test_attribute:
        module_path: test_module_path
        class_name: test_class_name
    const:
      test_const: 'test_const_value'
  test_int:
    data_flag: test
    description: The test for the app manager integration testing.
    feature_flag: test
    name: Integration Testing
    const:
      container_config_file: tiferet/configs/tests/test.yml
      feature_config_file: tiferet/configs/tests/test.yml
      error_config_file: tiferet/configs/tests/test.yml
errors:
  test_formatted_error:
    error_code: TEST_FORMATTED_ERROR
    message:
    - lang: en_US
      text: 'An error occurred: {}'
    name: Test Formatted Error
>>>>>>> e43b3317
  test_error:
    error_code: TEST_ERROR
    message:
    - lang: en_US
      text: An error occurred.
    name: Test Error
<<<<<<< HEAD
  test_formatted_error:
    error_code: TEST_FORMATTED_ERROR
    message:
    - lang: en_US
      text: 'An error occurred: {}.'
    name: Test Formatted Error
=======
>>>>>>> e43b3317
features:
  test_group.test_feature:
    commands:
    - attribute_id: test_service_command
      name: Test Service Command
      params:
        param1: value1
    description: A test feature.
<<<<<<< HEAD
    name: Test Feature
interfaces:
  test_app_yaml_proxy:
    attrs:
      test_attribute:
        class_name: test_class_name
        module_path: test_module_path
    const:
      test_const: test_const_value
    data_flag: test_app_yaml_proxy
    description: The context for testing the app yaml proxy.
    feature_flag: test_app_yaml_proxy
    name: Test App YAML Proxy
cli:
  cmds:
    test_group.test_feature:
      group_key: test-group
      key: test-feature
      description: A test feature command.
      args:
        - name_or_flags: 
            - --arg1
            - -a
          description: Argument 1
        - name_or_flags: 
            - --arg2
            - -b
          description: Argument 2
      name: Test Feature Command
  parent_args:
    - name_or_flags: 
        - --parent-arg
        - -p
      description: Parent argument
      required: true
=======
    name: Test Feature
>>>>>>> e43b3317
<|MERGE_RESOLUTION|>--- conflicted
+++ resolved
@@ -1,4 +1,3 @@
-<<<<<<< HEAD
 attrs:
   test_container:
     class_name: TestContainer
@@ -12,59 +11,18 @@
 const:
   config_file: tiferet/configs/tests/test.yml
 errors:
-=======
-attrs: 
-  test_service_command:
-    type: feature
-    deps:
-      test:
-        module_path: tiferet.commands.tests.test_settings
-        class_name: TestCommand
-const: {}
-contexts:
-  test_app_yaml_proxy:
-    data_flag: test_app_yaml_proxy
-    description: The context for testing the app yaml proxy.
-    feature_flag: test_app_yaml_proxy
-    name: 'Test App YAML Proxy'
-    attrs:
-      test_attribute:
-        module_path: test_module_path
-        class_name: test_class_name
-    const:
-      test_const: 'test_const_value'
-  test_int:
-    data_flag: test
-    description: The test for the app manager integration testing.
-    feature_flag: test
-    name: Integration Testing
-    const:
-      container_config_file: tiferet/configs/tests/test.yml
-      feature_config_file: tiferet/configs/tests/test.yml
-      error_config_file: tiferet/configs/tests/test.yml
-errors:
-  test_formatted_error:
-    error_code: TEST_FORMATTED_ERROR
-    message:
-    - lang: en_US
-      text: 'An error occurred: {}'
-    name: Test Formatted Error
->>>>>>> e43b3317
   test_error:
     error_code: TEST_ERROR
     message:
     - lang: en_US
       text: An error occurred.
     name: Test Error
-<<<<<<< HEAD
   test_formatted_error:
     error_code: TEST_FORMATTED_ERROR
     message:
     - lang: en_US
       text: 'An error occurred: {}.'
     name: Test Formatted Error
-=======
->>>>>>> e43b3317
 features:
   test_group.test_feature:
     commands:
@@ -73,7 +31,6 @@
       params:
         param1: value1
     description: A test feature.
-<<<<<<< HEAD
     name: Test Feature
 interfaces:
   test_app_yaml_proxy:
@@ -108,7 +65,4 @@
         - --parent-arg
         - -p
       description: Parent argument
-      required: true
-=======
-    name: Test Feature
->>>>>>> e43b3317
+      required: true