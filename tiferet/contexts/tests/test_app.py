"""Tiferet App Context Tests"""

# *** imports

# ** core
import logging

# ** infra
import pytest
from unittest import mock

# ** app
from ..app import (
    AppRepository,
    FeatureContext,
    ErrorContext,
    LoggingContext,
    RequestContext,
    AppInterfaceContext,
    AppManagerContext,
    TiferetError,
    AppService,
)
from ...models import (
    ModelObject,
    AppInterface,
    AppAttribute,
)

# *** fixtures

# ** app_interface
@pytest.fixture
def app_interface():
    '''
    Fixture to create a mock AppInterface instance.

    :return: A mock instance of AppInterface.
    :rtype: AppInterface
    '''
    # Create a test AppInterface instance.
    return ModelObject.new(
        AppInterface,
        id='test',
        name='Test App',
        module_path='tiferet.contexts.app',
        class_name='AppInterfaceContext',
        description='The test app.',
        feature_flag='test',
        data_flag='test',
        attributes=[
            ModelObject.new(
                AppAttribute,
                attribute_id='test_attribute',
                module_path='test_module_path',
                class_name='test_class_name',
            ),
        ],
    )

# ** fixture: app_repo
@pytest.fixture
def app_repo(app_interface):
    """
    Fixture to create a mock AppRepository instance.

    :return: A mock instance of AppRepository.
    :rtype: AppRepository
    """

    # Create a mock AppRepository instance.
    app_repo = mock.Mock(spec=AppRepository)

    # Set the return value for the get_interface method.
    app_repo.get_interface.return_value = app_interface

    # Return the mock AppRepository instance.
    return app_repo

# ** fixture: feature_context
@pytest.fixture
def feature_context():
    """
    Fixture to create a mock FeatureContext instance.

    :return: A mock instance of FeatureContext.
    :rtype: FeatureContext
    """

    # Create a mock FeatureContext instance.
    feature_context = mock.Mock(spec=FeatureContext)

    # Mock the execute_feature method to return a specific response.
    feature_context.execute_feature.return_value = None

    # Return the mock FeatureContext instance.
    return feature_context

# ** fixture: error_context
@pytest.fixture
def error_context():
    """
    Fixture to create a mock ErrorContext instance.

    :return: A mock instance of ErrorContext.
    :rtype: ErrorContext
    """

    # Create a mock ErrorContext instance.
    error_context = mock.Mock(spec=ErrorContext)

    # Mock the handle_error method to return a specific formatted message.
    error_context.handle_error.return_value = dict(
        error_code='TEST_ERROR',
        message='This is a test error message.',
    )

    # Return the mock ErrorContext instance.
    return error_context

# ** fixture: logging_context
@pytest.fixture
def logging_context():
    """
    Fixture to create a mock LoggingContext instance.

    :return: A mock instance of LoggingContext.
    :rtype: LoggingContext
    """

    # Create a mock LoggingContext instance.
    logging_context = mock.Mock(spec=LoggingContext)

    # Mock the build_logger method to return a mock logger.
    logging_context.build_logger.return_value = mock.Mock(spec=logging.Logger)

    # Return the mock LoggingContext instance.
    return logging_context

# ** fixture: app_interface_context
@pytest.fixture
def app_interface_context(app_interface, feature_context, error_context, logging_context):
    """
    Fixture to create a mock AppInterfaceContext instance.

    :return: A mock instance of AppInterfaceContext.
    :rtype: AppInterfaceContext
    """

    # Create a mock AppInterfaceContext instance.
    return AppInterfaceContext(
        interface_id=app_interface.id,
        features=feature_context,
        errors=error_context,
        logging=logging_context,
    )

# ** fixture: app_service
@pytest.fixture
def app_service(app_repo, app_interface_context):
    """Fixture to provide a mock app service."""

    # Create a mock app service.
    service = mock.Mock(spec=AppService)

    # Set the return value for the load_app_repository method.
    service.load_app_repository.return_value = app_repo

    # Set the return value for the load_app_instance method.
    service.load_app_instance.return_value = app_interface_context

    # Return the mock app service.
    return service

# ** fixture: app_manager_context
@pytest.fixture
def app_manager_context(app_service):
    """
    Fixture to provide an AppManagerContext instance.

    :param app_service: The mock app service.
    :type app_service: AppService
    :return: An instance of AppManagerContext.
    :rtype: AppManagerContext
    """

    # Return the AppManagerContext instance.
    return AppManagerContext(
        dict(
            app_repo_module_path='tiferet.proxies.yaml.app',
            app_repo_class_name='AppYamlProxy',
            app_repo_params=dict(
                app_config_file='tiferet/configs/app.yaml',
            )
        ),
        app_service
    )

# *** tests

# ** test: app_manager_context_load_interface
def test_app_manager_context_load_interface(app_manager_context, app_interface):
    """
    Test the load_interface method of AppManagerContext.

    :param app_manager_context: The AppManagerContext instance.
    :type app_manager_context: AppManagerContext
    :param app_interface: The AppInterface instance.
    :type app_interface: AppInterface
    """

    # Load the app interface using the app context.
    result = app_manager_context.load_interface(app_interface.id)

    # Assert that the result is an instance of AppInterfaceContext.
    assert result
    assert isinstance(result, AppInterfaceContext)

# ** test: app_manager_context_load_interface_invalid
def test_app_manager_context_load_interface_invalid(app_manager_context, app_service):
    """
    Test loading an invalid app interface.

    :param app_manager_context: The AppManagerContext instance.
    :type app_manager_context: AppManagerContext
    :param app_service: The mock app service.
    :type app_service: AppService
    """

    # Create invalid app interface context.
    class InvalidContext(object):
        def __init__(self, *args, **kwargs):
            pass

    # Mock the load_app_instance method to return an invalid app interface context.
    app_service.load_app_instance.return_value = InvalidContext()

    # Attempt to load an invalid interface and assert that it raises an error.
    with pytest.raises(TiferetError) as exc_info:
        app_manager_context.load_interface('invalid_interface_id')

    # Assert that the error message is as expected.
    assert exc_info.value.error_code == 'APP_INTERFACE_INVALID'
    assert 'App context for interface is not valid: invalid_interface_id' in str(exc_info.value)

# ** test: app_interface_context_parse_request
def test_app_interface_context_parse_request(app_interface_context):
    """
    Test parsing a request using the AppInterfaceContext.

    :param app_interface_context: The AppInterfaceContext instance.
    :type app_interface_context: AppInterfaceContext
    """

    # Parse the request using the app interface context.
    request = app_interface_context.parse_request(headers={
        'Content-Type': 'application/json',
    },
    data={
        'key': 'value',
        'param': 'test_param'
    },
    feature_id='test_group.test_feature')
<<<<<<< HEAD
    
=======
>>>>>>> a4478c9b

    # Assert that the parsed request is not None and has the expected attributes.
    assert request is not None
    assert isinstance(request, RequestContext)
    assert request.headers.get('interface_id') == app_interface_context.interface_id
    assert request.data.get('key') == 'value'
    assert request.data.get('param') == 'test_param'
    request.feature_id == 'test_group.test_feature'

# ** test: app_interface_context_execute_feature
def test_app_interface_context_execute_feature(app_interface_context, feature_context):
    """
    Test executing a feature using the AppInterfaceContext.

    :param app_interface_context: The AppInterfaceContext instance.
    :type app_interface_context: AppInterfaceContext
    :param feature_context: The mock FeatureContext instance.
    :type feature_context: FeatureContext
    """

    # Create a new request object.
    request = RequestContext(
        headers={
            'Content-Type': 'application/json', 
            'interface_id': app_interface_context.interface_id
        },
        data={"key": "value"}
    )

    # Execute a feature using the app interface context.
    app_interface_context.execute_feature('test_group.test_feature', request)

    # Assert that the feature id is set correctly to the request headers.
    assert request.headers.get('feature_id') == 'test_group.test_feature'

# ** test: app_interface_context_handle_error
def test_app_interface_context_handle_error(app_interface_context, error_context):
    """
    Test handling an error using the AppInterfaceContext.

    :param app_interface_context: The AppInterfaceContext instance.
    :type app_interface_context: AppInterfaceContext
    :param error_context: The mock ErrorContext instance.
    :type error_context: ErrorContext
    """

    # Create a new Tiferet Error object.
    error = TiferetError(
        error_code='TEST_ERROR',
        message='This is a test error message.'
    )

    # Handle an error using the app interface context.
    error_response = app_interface_context.errors.handle_error(
        error
    )

    # Assert that the error response contains the expected error code and message.
    assert error_response['error_code'] == 'TEST_ERROR'
    assert error_response['message'] == 'This is a test error message.'

# ** test: app_interface_context_handle_error_invalid
def test_app_interface_context_handle_error_invalid(app_interface_context, error_context):
    """
    Test handling an invalid error using the AppInterfaceContext.

    :param app_interface_context: The AppInterfaceContext instance.
    :type app_interface_context: AppInterfaceContext
    """

    # Create an invalid error object.
    invalid_error = Exception("This is an invalid error.")

    # Mock the ErrorContext to raise a TiferetError when handling an invalid error.
    error_context.handle_error.return_value = {
        'error_code': 'APP_ERROR',
        'message': 'An error occurred in the app: This is an invalid error.'
    }

    # Handle the invalid error using the app interface context.
    error_response = app_interface_context.handle_error(invalid_error)

    # Assert that the error response contains a generic error code and message.
    assert error_response['error_code'] == 'APP_ERROR'
    assert 'An error occurred in the app' in error_response['message']

# ** test: app_interface_context_handle_response
def test_app_interface_context_handle_response(app_interface_context):
    """
    Test handling a response using the AppInterfaceContext.

    :param app_interface_context: The AppInterfaceContext instance.
    :type app_interface_context: AppInterfaceContext
    """

    # Create a mock request with a response data.
    request = RequestContext( 
        headers={'Content-Type': 'application/json'},
        data={"key": "value"}
    )

    # Set the request result to simulate a successful response.
    request.result = {
        'status': 'success',
        'data': {"key": "value"}
    }

    # Handle the response using the app interface context.
    response = app_interface_context.handle_response(request)

    # Assert that the response is not None and has the expected attributes.
    assert response is not None
    assert isinstance(response, dict)
    assert response.get('status') == 'success'
    assert response.get('data') == {"key": "value"}

# ** test: app_interface_context_run
def test_app_interface_context_run(app_interface_context, logging_context: LoggingContext):
    """
    Test running the AppInterfaceContext.

    :param app_interface_context: The AppInterfaceContext instance.
    :type app_interface_context: AppInterfaceContext
    :param logging_context: The mock LoggingContext instance.
    :type logging_context: LoggingContext
    """

    # Run the app interface context.
    app_interface_context.run('test_group.test_feature', 
        headers={
            'Content-Type': 'application/json',
            'interface_id': app_interface_context.interface_id
        }, 
        data={
            'key': 'value',
            'param': 'test_param'
        }
    )

    # Assert that the logger was created and used. -- new
    logging_context.build_logger()
    logger = logging_context.build_logger.return_value
    # logger.debug.assert_called_with('Parsing request for feature: test_group.test_feature')
    logger.info.assert_called_with('Executing feature: test_group.test_feature')
    logger.debug.assert_called()

# ** test: app_interface_context_run_invalid
def test_app_interface_context_run_invalid(app_interface_context, feature_context, error_context, logging_context):
    """
    Test running the AppInterfaceContext with an invalid feature.

    :param app_interface_context: The AppInterfaceContext instance.
    :type app_interface_context: AppInterfaceContext
    :param feature_context: The mock FeatureContext instance.
    :type feature_context: FeatureContext
    :param logging_context: The mock LoggingContext instance.
    :type logging_context: LoggingContext
    """

    # Mock the execute_feature method to raise an error for an invalid feature.
    feature_context.execute_feature.side_effect = TiferetError(
        error_code='FEATURE_NOT_FOUND',
        message='Feature not found: invalid_group.invalid_feature.'
    )

    # Mock the ErrorContext to handle the error and return a formatted message.
    error_context.handle_error.return_value = {
        'error_code': 'FEATURE_NOT_FOUND',
        'message': 'Feature not found: invalid_group.invalid_feature.'
    }

    # Attempt to run an invalid feature and assert that it raises an error.
    response = app_interface_context.run(
        'invalid_group.invalid_feature',
        headers={
            'Content-Type': 'application/json',
            'interface_id': app_interface_context.interface_id
        },
        data={
            'key': 'value',
            'param': 'test_param'
        }
    )

    # Assert that the formatted error message is as expected.
    assert response['error_code'] == 'FEATURE_NOT_FOUND'
    assert 'Feature not found: invalid_group.invalid_feature.' in response['message']

    # Assert that the logger was created and used for error logging. -- new
    logging_context.build_logger.assert_called_once()
    logger = logging_context.build_logger.return_value
    logger.error.assert_called_with(
        'Error executing feature invalid_group.invalid_feature: {"error_code": "FEATURE_NOT_FOUND", "message": "Feature not found: invalid_group.invalid_feature."}'
    )<|MERGE_RESOLUTION|>--- conflicted
+++ resolved
@@ -261,10 +261,6 @@
         'param': 'test_param'
     },
     feature_id='test_group.test_feature')
-<<<<<<< HEAD
-    
-=======
->>>>>>> a4478c9b
 
     # Assert that the parsed request is not None and has the expected attributes.
     assert request is not None
