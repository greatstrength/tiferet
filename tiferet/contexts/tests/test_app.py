"""Tiferet App Context Tests"""

# *** imports

# ** core
import logging

# ** infra
import pytest
from unittest import mock

# ** app
from ...models import (
    ModelObject,
    AppInterface,
    AppAttribute,
)
from ...contracts import AppRepository
from ..app import (
    FeatureContext,
    ErrorContext,
    LoggingContext,
    RequestContext,
    AppInterfaceContext,
    AppManagerContext,
    AppService,
)
<<<<<<< HEAD
=======
from ...assets import TiferetError
from ...models import (
    ModelObject,
    AppInterface,
    AppAttribute,
)
>>>>>>> 455ccdb0

# *** fixtures

# ** app_interface
@pytest.fixture
def app_interface():
    '''
    Fixture to create a mock AppInterface instance.

    :return: A mock instance of AppInterface.
    :rtype: AppInterface
    '''
    # Create a test AppInterface instance.
    return ModelObject.new(
        AppInterface,
        id='test',
        name='Test App',
        module_path='tiferet.contexts.app',
        class_name='AppInterfaceContext',
        description='The test app.',
        feature_flag='test',
        data_flag='test',
        attributes=[
            ModelObject.new(
                AppAttribute,
                attribute_id='test_attribute',
                module_path='test_module_path',
                class_name='test_class_name',
            ),
        ],
    )

# ** fixture: app_repo
@pytest.fixture
def app_repo(app_interface):
    """
    Fixture to create a mock AppRepository instance.

    :return: A mock instance of AppRepository.
    :rtype: AppRepository
    """

    # Create a mock AppRepository instance.
    app_repo = mock.Mock(spec=AppRepository)

    # Set the return value for the get_interface method.
    app_repo.get_interface.return_value = app_interface

    # Return the mock AppRepository instance.
    return app_repo

# ** fixture: feature_context
@pytest.fixture
def feature_context():
    """
    Fixture to create a mock FeatureContext instance.

    :return: A mock instance of FeatureContext.
    :rtype: FeatureContext
    """

    # Create a mock FeatureContext instance.
    feature_context = mock.Mock(spec=FeatureContext)

    # Mock the execute_feature method to return a specific response.
    feature_context.execute_feature.return_value = None

    # Return the mock FeatureContext instance.
    return feature_context

# ** fixture: error_context
@pytest.fixture
def error_context():
    """
    Fixture to create a mock ErrorContext instance.

    :return: A mock instance of ErrorContext.
    :rtype: ErrorContext
    """

    # Create a mock ErrorContext instance.
    error_context = mock.Mock(spec=ErrorContext)

    # Mock the handle_error method to return a specific formatted message.
    error_context.handle_error.return_value = dict(
        error_code='TEST_ERROR',
        message='This is a test error message.',
    )

    # Return the mock ErrorContext instance.
    return error_context

# ** fixture: logging_context
@pytest.fixture
def logging_context():
    """
    Fixture to create a mock LoggingContext instance.

    :return: A mock instance of LoggingContext.
    :rtype: LoggingContext
    """

    # Create a mock LoggingContext instance.
    logging_context = mock.Mock(spec=LoggingContext)

    # Mock the build_logger method to return a mock logger.
    logging_context.build_logger.return_value = mock.Mock(spec=logging.Logger)

    # Return the mock LoggingContext instance.
    return logging_context

# ** fixture: app_interface_context
@pytest.fixture
def app_interface_context(app_interface, feature_context, error_context, logging_context):
    """
    Fixture to create a mock AppInterfaceContext instance.

    :return: A mock instance of AppInterfaceContext.
    :rtype: AppInterfaceContext
    """

    # Create a mock AppInterfaceContext instance.
    return AppInterfaceContext(
        interface_id=app_interface.id,
        features=feature_context,
        errors=error_context,
        logging=logging_context,
    )

# ** fixture: app_service
@pytest.fixture
def app_service(app_interface, app_interface_context):
    """Fixture to provide a mock app service."""

    # Create a mock app service.
    service = mock.Mock(spec=AppService)

    # Mock the get_app_interface method to return the app interface context.
    service.get_app_interface.return_value = app_interface
    service.load_app_instance.return_value = app_interface_context

    # Return the mock app service.
    return service

# ** fixture: app_manager_context
@pytest.fixture
def app_manager_context(app_service):
    """
    Fixture to provide an AppManagerContext instance.

    :param app_service: The mock app service.
    :type app_service: AppService
    :return: An instance of AppManagerContext.
    :rtype: AppManagerContext
    """

    # Return the AppManagerContext instance.
    return AppManagerContext(
        dict(
            app_repo_module_path='tiferet.proxies.yaml.app',
            app_repo_class_name='AppYamlProxy',
            app_repo_params=dict(
                app_config_file='tiferet/configs/app.yaml',
            )
        ),
        app_service
    )

# *** tests

# ** test: app_manager_context_load_interface
def test_app_manager_context_load_interface(app_manager_context, app_interface):
    """
    Test the load_interface method of AppManagerContext.

    :param app_manager_context: The AppManagerContext instance.
    :type app_manager_context: AppManagerContext
    :param app_interface: The AppInterface instance.
    :type app_interface: AppInterface
    """

    # Load the app interface using the app context.
    result = app_manager_context.load_interface(app_interface.id)

    # Assert that the result is an instance of AppInterfaceContext.
    assert result
    assert isinstance(result, AppInterfaceContext)

# ** test: app_manager_context_load_interface_invalid
def test_app_manager_context_load_interface_invalid(app_manager_context, app_service):
    """
    Test loading an invalid app interface.

    :param app_manager_context: The AppManagerContext instance.
    :type app_manager_context: AppManagerContext
    :param app_service: The mock app service.
    :type app_service: AppService
    """

    # Create invalid app interface context.
    class InvalidContext(object):
        def __init__(self, *args, **kwargs):
            pass

    # Mock the load_app_instance method to return an invalid app interface context.
    app_service.load_app_instance.return_value = InvalidContext()

    # Attempt to load an invalid interface and assert that it raises an error.
    with pytest.raises(TiferetError) as exc_info:
        app_manager_context.load_interface('invalid_interface_id')

    # Assert that the error message is as expected.
    assert exc_info.value.error_code == 'APP_INTERFACE_INVALID'
    assert 'App context for interface is not valid: invalid_interface_id' in str(exc_info.value)
    assert exc_info.value.kwargs.get('interface_id') == 'invalid_interface_id'

# ** test: app_interface_context_parse_request
def test_app_interface_context_parse_request(app_interface_context):
    """
    Test parsing a request using the AppInterfaceContext.

    :param app_interface_context: The AppInterfaceContext instance.
    :type app_interface_context: AppInterfaceContext
    """

    # Parse the request using the app interface context.
    request = app_interface_context.parse_request(headers={
        'Content-Type': 'application/json',
    },
    data={
        'key': 'value',
        'param': 'test_param'
    },
    feature_id='test_group.test_feature')

    # Assert that the parsed request is not None and has the expected attributes.
    assert request is not None
    assert isinstance(request, RequestContext)
    assert request.headers.get('interface_id') == app_interface_context.interface_id
    assert request.data.get('key') == 'value'
    assert request.data.get('param') == 'test_param'
    request.feature_id == 'test_group.test_feature'

# ** test: app_interface_context_execute_feature
def test_app_interface_context_execute_feature(app_interface_context, feature_context):
    """
    Test executing a feature using the AppInterfaceContext.

    :param app_interface_context: The AppInterfaceContext instance.
    :type app_interface_context: AppInterfaceContext
    :param feature_context: The mock FeatureContext instance.
    :type feature_context: FeatureContext
    """

    # Create a new request object.
    request = RequestContext(
        headers={
            'Content-Type': 'application/json', 
            'interface_id': app_interface_context.interface_id
        },
        data={"key": "value"}
    )

    # Execute a feature using the app interface context.
    app_interface_context.execute_feature('test_group.test_feature', request)

    # Assert that the feature id is set correctly to the request headers.
    assert request.headers.get('feature_id') == 'test_group.test_feature'

# ** test: app_interface_context_handle_error
def test_app_interface_context_handle_error(app_interface_context, error_context):
    """
    Test handling an error using the AppInterfaceContext.

    :param app_interface_context: The AppInterfaceContext instance.
    :type app_interface_context: AppInterfaceContext
    :param error_context: The mock ErrorContext instance.
    :type error_context: ErrorContext
    """

    # Create a new Tiferet Error object.
    error = TiferetError(
        error_code='TEST_ERROR',
        message='This is a test error message.'
    )

    # Handle an error using the app interface context.
    error_response = app_interface_context.errors.handle_error(
        error
    )

    # Assert that the error response contains the expected error code and message.
    assert error_response['error_code'] == 'TEST_ERROR'
    assert error_response['message'] == 'This is a test error message.'

# ** test: app_interface_context_handle_error_invalid
def test_app_interface_context_handle_error_invalid(app_interface_context, error_context):
    """
    Test handling an invalid error using the AppInterfaceContext.

    :param app_interface_context: The AppInterfaceContext instance.
    :type app_interface_context: AppInterfaceContext
    """

    # Create an invalid error object.
    invalid_error = Exception("This is an invalid error.")

    # Mock the ErrorContext to raise a TiferetError when handling an invalid error.
    error_context.handle_error.return_value = {
        'error_code': 'APP_ERROR',
        'message': 'An error occurred in the app: This is an invalid error.'
    }

    # Handle the invalid error using the app interface context.
    error_response = app_interface_context.handle_error(invalid_error)

    # Assert that the error response contains a generic error code and message.
    assert error_response['error_code'] == 'APP_ERROR'
    assert 'An error occurred in the app' in error_response['message']

# ** test: app_interface_context_handle_response
def test_app_interface_context_handle_response(app_interface_context):
    """
    Test handling a response using the AppInterfaceContext.

    :param app_interface_context: The AppInterfaceContext instance.
    :type app_interface_context: AppInterfaceContext
    """

    # Create a mock request with a response data.
    request = RequestContext( 
        headers={'Content-Type': 'application/json'},
        data={"key": "value"}
    )

    # Set the request result to simulate a successful response.
    request.result = {
        'status': 'success',
        'data': {"key": "value"}
    }

    # Handle the response using the app interface context.
    response = app_interface_context.handle_response(request)

    # Assert that the response is not None and has the expected attributes.
    assert response is not None
    assert isinstance(response, dict)
    assert response.get('status') == 'success'
    assert response.get('data') == {"key": "value"}

# ** test: app_interface_context_run
def test_app_interface_context_run(app_interface_context, logging_context: LoggingContext):
    """
    Test running the AppInterfaceContext.

    :param app_interface_context: The AppInterfaceContext instance.
    :type app_interface_context: AppInterfaceContext
    :param logging_context: The mock LoggingContext instance.
    :type logging_context: LoggingContext
    """

    # Run the app interface context.
    app_interface_context.run('test_group.test_feature', 
        headers={
            'Content-Type': 'application/json',
            'interface_id': app_interface_context.interface_id
        }, 
        data={
            'key': 'value',
            'param': 'test_param'
        }
    )

    # Assert that the logger was created and used. -- new
    logging_context.build_logger()
    logger = logging_context.build_logger.return_value
    # logger.debug.assert_called_with('Parsing request for feature: test_group.test_feature')
    logger.info.assert_called_with('Executing feature: test_group.test_feature')
    logger.debug.assert_called()

# ** test: app_interface_context_run_invalid
def test_app_interface_context_run_invalid(app_interface_context, feature_context, error_context, logging_context):
    """
    Test running the AppInterfaceContext with an invalid feature.

    :param app_interface_context: The AppInterfaceContext instance.
    :type app_interface_context: AppInterfaceContext
    :param feature_context: The mock FeatureContext instance.
    :type feature_context: FeatureContext
    :param logging_context: The mock LoggingContext instance.
    :type logging_context: LoggingContext
    """

    # Mock the execute_feature method to raise an error for an invalid feature.
    feature_context.execute_feature.side_effect = TiferetError(
        error_code='FEATURE_NOT_FOUND',
        message='Feature not found: invalid_group.invalid_feature.'
    )

    # Mock the ErrorContext to handle the error and return a formatted message.
    error_context.handle_error.return_value = {
        'error_code': 'FEATURE_NOT_FOUND',
        'message': 'Feature not found: invalid_group.invalid_feature.'
    }

    # Attempt to run an invalid feature and assert that it raises an error.
    response = app_interface_context.run(
        'invalid_group.invalid_feature',
        headers={
            'Content-Type': 'application/json',
            'interface_id': app_interface_context.interface_id
        },
        data={
            'key': 'value',
            'param': 'test_param'
        }
    )

    # Assert that the formatted error message is as expected.
    assert response['error_code'] == 'FEATURE_NOT_FOUND'
    assert 'Feature not found: invalid_group.invalid_feature.' in response['message']

    # Assert that the logger was created and used for error logging. -- new
    logging_context.build_logger.assert_called_once()
    logger = logging_context.build_logger.return_value
    logger.error.assert_called_with(
        'Error executing feature invalid_group.invalid_feature: {"error_code": "FEATURE_NOT_FOUND", "message": "Feature not found: invalid_group.invalid_feature."}'
    )<|MERGE_RESOLUTION|>--- conflicted
+++ resolved
@@ -25,15 +25,12 @@
     AppManagerContext,
     AppService,
 )
-<<<<<<< HEAD
-=======
 from ...assets import TiferetError
 from ...models import (
     ModelObject,
     AppInterface,
     AppAttribute,
 )
->>>>>>> 455ccdb0
 
 # *** fixtures
 
