# *** imports

# ** infra
import pytest
<<<<<<< HEAD
from unittest import mock

# ** app
from ...configs.error import ERRORS
from ..error import *
from ...models.error import *


# *** fixtures

# ** fixture: error_service
@pytest.fixture
def error_service():
    """Fixture to provide a mock error service."""
    
    # Create a mock error service.
    service = mock.Mock(spec=ErrorService)
    service.load_errors.return_value = [
        ModelObject.new(Error, **error_data) for error_data in ERRORS 
    ]
=======

# ** app
from ..error import *
from ...configs.tests.test_error import *


# *** fixtures

# ** fixture: error_message
@pytest.fixture
def error_message() -> ErrorMessage:
    return ModelObject.new(
        ErrorMessage,
        **TEST_ERROR_MESSAGE
    )


# ** fixture: formatted_error_message
@pytest.fixture
def formatted_error_message() -> ErrorMessage:
    return ModelObject.new(
        ErrorMessage,
        **TEST_FORMATTED_ERROR_MESSAGE
    )
>>>>>>> e43b3317

    # Return the mock error service.
    return service

<<<<<<< HEAD

# ** fixture: error_context
@pytest.fixture
def error_context(error_service):
    """Fixture to provide an instance of ErrorContext."""
    
    # Create an instance of ErrorContext with the mock error service.
    return ErrorContext(error_service=error_service)

=======
# ** fixture: error
@pytest.fixture
def error() -> Error:
    return ModelObject.new(
        Error,
        **TEST_ERROR,
    )


# ** fixture: error_with_formatted_message
@pytest.fixture
def error_with_formatted_message() -> Error:
    return ValueObject.new(
        Error,
        **TEST_ERROR_WITH_FORMATTED_MESSAGE
    )
>>>>>>> e43b3317

# *** tests

<<<<<<< HEAD
# ** test: error_context_load_errors
def test_error_context_load_errors(error_context):
    """Test loading errors from the ErrorContext."""
    
    # Load errors using the error context.
    loaded_errors = error_context.load_errors()
    
    # Assert that the loaded errors match the configured errors.
    assert len(loaded_errors) == len(ERRORS)
    
    # Assert that each loaded error matches the expected data.
    for i, error in enumerate(loaded_errors):
        assert error.error_code == ERRORS[i]['error_code']
        for j, message in enumerate(error.message):
            assert message.lang == ERRORS[i]['message'][j]['lang']
            assert message.text == ERRORS[i]['message'][j]['text']


# ** test: error_context_get_error_by_code
def test_error_context_get_error_by_code(error_context):
    """Test retrieving an error by its code from the ErrorContext."""
    

    error = error_context.get_error_by_code('ERROR_NOT_FOUND')
    
    # Assert that the retrieved error matches the expected data.
    assert error
    assert error.error_code == 'ERROR_NOT_FOUND'
    assert error.name == 'Error Not Found'
    assert len(error.message) == 1
    assert error.message[0].lang == 'en_US'
    assert error.message[0].text == 'Error not found: {}.'


# ** test: error_context_get_error_by_code_not_found
def test_error_context_get_error_by_code_not_found(error_context):
    """Test handling the case where an error code is not found in the ErrorContext."""
    
    # Attempt to retrieve a non-existent error code.
    with pytest.raises(TiferetError) as exc_info:
        error_context.get_error_by_code('NON_EXISTENT_ERROR')
    
    # Assert that the raised error is of type TiferetError.
    assert isinstance(exc_info.value, TiferetError)
    
    # Assert that the error message matches the expected format.
    assert exc_info.value.error_code == 'ERROR_NOT_FOUND'
    assert 'Error not found: NON_EXISTENT_ERROR.' in str(exc_info.value)


# ** test: error_context_handle_error
def test_error_context_handle_error(error_context):
    """Test handling an error using the ErrorContext."""
    
    # Create a TiferetError instance.
    tiferet_error = TiferetError('ERROR_NOT_FOUND', 'Error not found: NON_EXISTENT_ERROR.', 'NON_EXISTENT_ERROR')
    
    # Handle the error using the error context.
    response = error_context.handle_error(tiferet_error, lang='en_US')
    
    # Assert that the response contains the expected error message.
    assert response['error_code'] == 'ERROR_NOT_FOUND'
    assert response['message'] == 'Error not found: NON_EXISTENT_ERROR.'
=======
# ** fixture: error_context 
@pytest.fixture
def error_context(error, error_with_formatted_message):
    return ErrorContext(
        errors=[
            error,
            error_with_formatted_message
        ]
    )


# *** tests

# ** test: test_format_error_response_error_not_found
def test_handle_error_error_not_found(error_context):

    # Create an exception using an unknown error code.
    exception = TiferetError(
        error_code='UNKNOWN_ERROR'
    )

    # Test handling an error and raising an exception
    with pytest.raises(TiferetError) as excinfo:
        error_context.handle_error(
            exception, 
            lang='en_US'
        )

    # Check that the error code is correct.
    assert excinfo.value.error_code == 'ERROR_NOT_FOUND'
    assert 'Error not found: UNKNOWN_ERROR.' in str(excinfo.value)


# ** test: test_format_error_response_with_args
def test_format_error_response(error_context, error, error_with_formatted_message):

    # Test formatting an error response with no arguments.
    message = error_context.format_error_response(error, lang='en_US')

    # Check if the error message is correctly formatted
    assert message['error_code'] == 'TEST_ERROR'
    assert message['message'] == 'An error occurred.'

    # Test formatting an error response with arguments
    formatted_message = error_context.format_error_response(error_with_formatted_message, lang='en_US', error_data=['This is the error.'])

    # Check if the error message is correctly formatted
    assert formatted_message['error_code'] == 'TEST_FORMATTED_ERROR'
    assert formatted_message['message'] == 'An error occurred: This is the error.'


# ** test: test_handle_error_raise_exception
def test_handle_error_raise_exception(error_context):

    # Create an exception using an unknown error code.
    exception = Exception('An error occurred.')

    # Test handling an error and raising an exception
    with pytest.raises(Exception):
        error_context.handle_error(
            exception, 
            lang='en_US'
        )


# ** test: test_handle_error_return_formatted_error_response
def test_handle_error_return_formatted_error_response(error_context):

    # Create Tiferet Error using a known error code.
    exception = TiferetError(
        'TEST_ERROR',
    )

    # Test handling an error and returning a formatted error response
    formatted_message = error_context.handle_error(
        exception, 
        lang='en_US'
    )

    # Check if the error message is correctly formatted
    assert formatted_message['error_code'] == 'TEST_ERROR'
    assert formatted_message['message'] == 'An error occurred.'


# ** test: test_handle_error_raise_exception
def test_handle_error_raise_tiferet_error_exception(error_context):

    # Create an exception using an unknown error code.
    exception = TiferetError(
        'ERROR_NOT_FOUND'
    )

    # Test handling an error and raising an exception
    with pytest.raises(TiferetError) as excinfo:
        error_context.handle_error(
            exception, 
            lang='en_US'
        )

    # Check if the error message is correctly formatted
    assert excinfo.value.error_code == 'ERROR_NOT_FOUND'
    assert 'Error not found: ERROR_NOT_FOUND.' in str(excinfo.value)
>>>>>>> e43b3317
<|MERGE_RESOLUTION|>--- conflicted
+++ resolved
@@ -2,14 +2,12 @@
 
 # ** infra
 import pytest
-<<<<<<< HEAD
 from unittest import mock
 
 # ** app
 from ...configs.error import ERRORS
 from ..error import *
 from ...models.error import *
-
 
 # *** fixtures
 
@@ -23,37 +21,10 @@
     service.load_errors.return_value = [
         ModelObject.new(Error, **error_data) for error_data in ERRORS 
     ]
-=======
-
-# ** app
-from ..error import *
-from ...configs.tests.test_error import *
-
-
-# *** fixtures
-
-# ** fixture: error_message
-@pytest.fixture
-def error_message() -> ErrorMessage:
-    return ModelObject.new(
-        ErrorMessage,
-        **TEST_ERROR_MESSAGE
-    )
-
-
-# ** fixture: formatted_error_message
-@pytest.fixture
-def formatted_error_message() -> ErrorMessage:
-    return ModelObject.new(
-        ErrorMessage,
-        **TEST_FORMATTED_ERROR_MESSAGE
-    )
->>>>>>> e43b3317
 
     # Return the mock error service.
     return service
 
-<<<<<<< HEAD
 
 # ** fixture: error_context
 @pytest.fixture
@@ -63,28 +34,8 @@
     # Create an instance of ErrorContext with the mock error service.
     return ErrorContext(error_service=error_service)
 
-=======
-# ** fixture: error
-@pytest.fixture
-def error() -> Error:
-    return ModelObject.new(
-        Error,
-        **TEST_ERROR,
-    )
-
-
-# ** fixture: error_with_formatted_message
-@pytest.fixture
-def error_with_formatted_message() -> Error:
-    return ValueObject.new(
-        Error,
-        **TEST_ERROR_WITH_FORMATTED_MESSAGE
-    )
->>>>>>> e43b3317
-
 # *** tests
 
-<<<<<<< HEAD
 # ** test: error_context_load_errors
 def test_error_context_load_errors(error_context):
     """Test loading errors from the ErrorContext."""
@@ -147,108 +98,4 @@
     
     # Assert that the response contains the expected error message.
     assert response['error_code'] == 'ERROR_NOT_FOUND'
-    assert response['message'] == 'Error not found: NON_EXISTENT_ERROR.'
-=======
-# ** fixture: error_context 
-@pytest.fixture
-def error_context(error, error_with_formatted_message):
-    return ErrorContext(
-        errors=[
-            error,
-            error_with_formatted_message
-        ]
-    )
-
-
-# *** tests
-
-# ** test: test_format_error_response_error_not_found
-def test_handle_error_error_not_found(error_context):
-
-    # Create an exception using an unknown error code.
-    exception = TiferetError(
-        error_code='UNKNOWN_ERROR'
-    )
-
-    # Test handling an error and raising an exception
-    with pytest.raises(TiferetError) as excinfo:
-        error_context.handle_error(
-            exception, 
-            lang='en_US'
-        )
-
-    # Check that the error code is correct.
-    assert excinfo.value.error_code == 'ERROR_NOT_FOUND'
-    assert 'Error not found: UNKNOWN_ERROR.' in str(excinfo.value)
-
-
-# ** test: test_format_error_response_with_args
-def test_format_error_response(error_context, error, error_with_formatted_message):
-
-    # Test formatting an error response with no arguments.
-    message = error_context.format_error_response(error, lang='en_US')
-
-    # Check if the error message is correctly formatted
-    assert message['error_code'] == 'TEST_ERROR'
-    assert message['message'] == 'An error occurred.'
-
-    # Test formatting an error response with arguments
-    formatted_message = error_context.format_error_response(error_with_formatted_message, lang='en_US', error_data=['This is the error.'])
-
-    # Check if the error message is correctly formatted
-    assert formatted_message['error_code'] == 'TEST_FORMATTED_ERROR'
-    assert formatted_message['message'] == 'An error occurred: This is the error.'
-
-
-# ** test: test_handle_error_raise_exception
-def test_handle_error_raise_exception(error_context):
-
-    # Create an exception using an unknown error code.
-    exception = Exception('An error occurred.')
-
-    # Test handling an error and raising an exception
-    with pytest.raises(Exception):
-        error_context.handle_error(
-            exception, 
-            lang='en_US'
-        )
-
-
-# ** test: test_handle_error_return_formatted_error_response
-def test_handle_error_return_formatted_error_response(error_context):
-
-    # Create Tiferet Error using a known error code.
-    exception = TiferetError(
-        'TEST_ERROR',
-    )
-
-    # Test handling an error and returning a formatted error response
-    formatted_message = error_context.handle_error(
-        exception, 
-        lang='en_US'
-    )
-
-    # Check if the error message is correctly formatted
-    assert formatted_message['error_code'] == 'TEST_ERROR'
-    assert formatted_message['message'] == 'An error occurred.'
-
-
-# ** test: test_handle_error_raise_exception
-def test_handle_error_raise_tiferet_error_exception(error_context):
-
-    # Create an exception using an unknown error code.
-    exception = TiferetError(
-        'ERROR_NOT_FOUND'
-    )
-
-    # Test handling an error and raising an exception
-    with pytest.raises(TiferetError) as excinfo:
-        error_context.handle_error(
-            exception, 
-            lang='en_US'
-        )
-
-    # Check if the error message is correctly formatted
-    assert excinfo.value.error_code == 'ERROR_NOT_FOUND'
-    assert 'Error not found: ERROR_NOT_FOUND.' in str(excinfo.value)
->>>>>>> e43b3317
+    assert response['message'] == 'Error not found: NON_EXISTENT_ERROR.'