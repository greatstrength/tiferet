--- conflicted
+++ resolved
@@ -3,7 +3,6 @@
 # *** exports
 
 # ** app
-<<<<<<< HEAD
 from .logging import LoggingContext
 from .request import RequestContext
 from .cache import CacheContext
@@ -14,9 +13,4 @@
     AppManagerContext,
     AppInterfaceContext
 )
-from .cli import CliContext
-=======
-from .container import ContainerContext, import_dependency, create_injector
-from .error import ErrorContext, raise_error
-from .feature import FeatureContext
->>>>>>> e43b3317
+from .cli import CliContext