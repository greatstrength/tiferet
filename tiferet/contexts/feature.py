# *** imports

# ** core
from typing import Dict, Any, List

# ** app
<<<<<<< HEAD
from .container import ContainerContext
from .cache import CacheContext
from .request import RequestContext
from ..handlers.feature import (
    FeatureHandler,
    FeatureService
)
from ..models.feature import Feature, FeatureCommand
from ..commands import *
=======
from ..configs import *
from ..models.feature import Feature, Request
from ..commands.feature import Command, ParseRequest

>>>>>>> e43b3317

# *** contexts

# ** context: feature_context
class FeatureContext(object):
<<<<<<< HEAD

    # * attribute: container
    container: ContainerContext

    # * attribute: cache
    cache: CacheContext

    # * attribute: feature_service
    feature_service: FeatureService

    # * attribute: feature_handler
    feature_handler: FeatureHandler


    # * method: init
    def __init__(self, 
            feature_service: FeatureService,
            container: ContainerContext,
            cache: CacheContext = None):
        '''
        Initialize the feature context.

        :param feature_service: The feature service to use for executing feature requests.
        :type feature_service: FeatureService
        :param container: The container context for dependency injection.
        :type container: ContainerContext
        :param cache: The cache context to use for caching feature data.
        :type cache: CacheContext
        '''

        # Assign the attributes.
        self.feature_service = feature_service
        self.feature_handler = feature_service
        self.container = container
        self.cache = cache if cache else CacheContext()

    # * method: load_feature
    def load_feature(self, feature_id: str) -> Feature:
=======
    '''
    The feature context is a class that is used to manage features in the application.
    It provides methods to parse requests, get features, add features, and execute feature requests.
    '''

    # * attribute: features
    features: Dict[str, Feature] = {}

    # * method: init
    def __init__(self, features: List[Feature]):
        '''
        Initialize the feature context.

        :param features: The list of features to initialize the context with.
        :type features: List[Feature]
>>>>>>> e43b3317
        '''
        Retrieve a FlaskFeature by its feature ID.

<<<<<<< HEAD
        :param feature_id: The feature ID to look up.
        :type feature_id: str
        :return: The corresponding Feature instance.
        :rtype: Feature
        '''
        
        # Try to get the feature by its id from the cache.
        # If it does not exist, retrieve it from the feature handler and cache it.
        feature = self.cache.get(feature_id)
        if not feature:
            feature = self.feature_handler.get_feature(feature_id)
            self.cache.set(feature_id, feature)

        # Return the feature.
        return feature

    # * method: load_feature_command
    def load_feature_command(self, attribute_id: str) -> Command:
        '''
        Load a feature command by its attribute ID from the container.

        :param attribute_id: The attribute ID of the command to load.
        :type attribute_id: str
        :return: The command object.
        :rtype: Command
        '''

        # Attempt to retrieve the command from the container.
        try:
            return self.container.get_dependency(attribute_id)
        
        # If the command is not found, raise an error.
        except Exception as e:
            raise_error.execute(
                'FEATURE_COMMAND_LOADING_FAILED',
                f'Failed to load feature command attribute: {attribute_id}. Ensure the container attributes is configured with the appropriate default settings/flags.',
                attribute_id,
                str(e)
        )
            
    # * method: parse_parameter
    def parse_parameter(self, parameter: str, request: RequestContext = None) -> str:
=======
        # Map the features to the features dictionary.
        try:
            self.features = {feature.id: feature for feature in features}
        except Exception as e:
            raise TiferetError(
                'FEATURE_CONTEXT_INIT_ERROR',
                f'Error initializing feature context: {str(e)}'
            )

    # * method: parse_request
    def parse_request(
            self,
            data: Dict[str, Any] = {},
            headers: Dict[str, str] = {},
            **kwargs) -> Request:
        '''
        Parse the incoming request.
        :param feature_id: The feature ID.
        :type feature_id: str
        :param data: The data.
        :type data: dict
        :param headers: The headers.
        :type headers: dict
        :return: The request.
        :rtype: Request
        '''

        # Use the command to parse the request.
        return Command.handle(
            ParseRequest,
            data=data,
            headers=headers,
            **kwargs
        )
    
    # * method: get_feature
    def get_feature(self, feature_id: str) -> Feature:
        '''
        Get the feature by ID.

        :param feature_id: The feature ID.
        :type feature_id: str
        :return: The feature object.
        :rtype: Feature
>>>>>>> e43b3317
        '''
        
        # Get the feature and throw an error if it does not exist.
        try:
            return self.features[feature_id]
        except KeyError:
            raise TiferetError(
                'FEATURE_NOT_FOUND',
                f'Feature not found: {feature_id}.',
                feature_id
            )

    # * method: add_feature
    def add_feature(self, feature: Feature):
        '''
        Add a feature to the context.

<<<<<<< HEAD
        :param parameter: The parameter to parse.
        :type parameter: str:
        param request: The request object containing data for parameter parsing.
        :type request: Request
        :return: The parsed parameter.
        :rtype: str
        '''

        # Parse the parameter if it not a request parameter.
        if not parameter.startswith('$r.'):
            return parse_parameter.execute(parameter)
        
        # Raise an error if the request is and the parameter comes from the request.
        if not request and parameter.startswith('$r.'):
            raise_error.execute(
                'REQUEST_NOT_FOUND',
                'Request data is not available for parameter parsing.',
                parameter
            )
    
        # Parse the parameter from the request if provided.
        result = request.data.get(parameter[3:], None)
        
        # Raise an error if the parameter is not found in the request data.
        if result is None:
            raise_error.execute(
                'PARAMETER_NOT_FOUND',
                f'Parameter {parameter} not found in request data.',
                parameter
            )

        # Return the parsed parameter.
        return result
            
    # * method: handle_command (obsolete)
    def handle_command(self,
        command: Command, 
        request: RequestContext,
        data_key: str = None,
        pass_on_error: bool = False,
        **kwargs
    ):
=======
        :param feature: The feature to add.
        :type feature: Feature
        '''

        # Add the feature to the features dictionary.
        self.features[feature.id] = feature

    # * method: execute_feature
    def execute_feature(self, feature_id: str, data: Dict[str, Any], headers: Dict[str, str] = {}, debug: bool = False, **kwargs) -> Any:
>>>>>>> e43b3317
        '''
        Handle the execution of a command with the provided request and command-handling options.
        
        :param command: The command to execute.
        :type command: Command
        :param request: The request context object.
<<<<<<< HEAD
        :type request: RequestContext
=======
        :type request: Request
>>>>>>> e43b3317
        :param debug: Debug flag.
        :type debug: bool
        :param data_key: Optional key to store the result in the request data.
        :type data_key: str
        :param pass_on_error: If True, pass on the error instead of raising it.
        :type pass_on_error: bool
        :param kwargs: Additional keyword arguments.
        :type kwargs: dict
        '''

        # Execute the command with the request data and parameters, and optional contexts.
        # If an error occurs during command execution, handle it based on the pass_on_error flag.
        # Set the result to None if passing on the error.
        try:
            result = command.execute(
                **request.data,
                **kwargs
            )
        except Exception as e:
            if not pass_on_error:
                raise e
            result = None

        # If a data key is provided, store the result in the request data.
        request.set_result(result, data_key)

    # * method: handle_feature_command
    def handle_feature_command(self,
        command: Command,
        request: RequestContext,
        feature_command: 'FeatureCommand',
        **kwargs
    ):
        '''
        Handle the execution of a feature command with the provided request and command-handling options.
        :param command: The command to execute.
        :type command: Command
        :param request: The request context object.
        :type request: RequestContext
        :param feature_command: The feature command metadata.
        :type feature_command: FeatureCommand
        :param kwargs: Additional keyword arguments.
        :type kwargs: dict
        '''

        # Handle the command with the request and feature command options.
        # NOTE: The  method executed is to be obsoleted, and this to be consolidated with handle_command for v2.
        self.handle_command(
            command,
            request,
            data_key=feature_command.data_key,
            pass_on_error=feature_command.pass_on_error,
            **{id: self.parse_parameter(param, request) for id, param in feature_command.parameters.items()},
            **kwargs
        )

    # * method: execute_feature
    def execute_feature(self, feature_id: str, request: RequestContext, **kwargs):
        '''
        Execute a feature by its ID with the provided request.
        
        :param request: The request context object.
        :type request: RequestContext
        :param kwargs: Additional keyword arguments.
        :type kwargs: dict
        :return: The result of the feature execution.
        :rtype: Any
        '''

<<<<<<< HEAD
        # Load the feature by its ID.
        feature = self.load_feature(feature_id)

        # Load the command dependencies from the container for the feature.
        commands = [
            self.load_feature_command(cmd.attribute_id)
            for cmd in feature.commands
        ]
              
        # Execute each command in the feature with the request and feature command options.
        for index, command in enumerate(commands):
            self.handle_feature_command(
                command=command,
                request=request,
                feature_command=feature.commands[index],
                features=self.feature_service,
                container=self.container,
                cache=self.cache,
                **kwargs
            )
=======
        # Get the feature by ID.
        request: Request = self.parse_request(
            data=data,
            headers=headers,
            **kwargs
        )

        # Get the feature from the context.
        feature: Feature = self.get_feature(feature_id)

        # Execute the feature with the request.
        return feature.execute(
            request=request,
            debug=debug,
            **kwargs
        )
>>>>>>> e43b3317
<|MERGE_RESOLUTION|>--- conflicted
+++ resolved
@@ -4,7 +4,6 @@
 from typing import Dict, Any, List
 
 # ** app
-<<<<<<< HEAD
 from .container import ContainerContext
 from .cache import CacheContext
 from .request import RequestContext
@@ -14,18 +13,11 @@
 )
 from ..models.feature import Feature, FeatureCommand
 from ..commands import *
-=======
-from ..configs import *
-from ..models.feature import Feature, Request
-from ..commands.feature import Command, ParseRequest
-
->>>>>>> e43b3317
 
 # *** contexts
 
 # ** context: feature_context
 class FeatureContext(object):
-<<<<<<< HEAD
 
     # * attribute: container
     container: ContainerContext
@@ -64,27 +56,9 @@
 
     # * method: load_feature
     def load_feature(self, feature_id: str) -> Feature:
-=======
-    '''
-    The feature context is a class that is used to manage features in the application.
-    It provides methods to parse requests, get features, add features, and execute feature requests.
-    '''
-
-    # * attribute: features
-    features: Dict[str, Feature] = {}
-
-    # * method: init
-    def __init__(self, features: List[Feature]):
-        '''
-        Initialize the feature context.
-
-        :param features: The list of features to initialize the context with.
-        :type features: List[Feature]
->>>>>>> e43b3317
         '''
         Retrieve a FlaskFeature by its feature ID.
 
-<<<<<<< HEAD
         :param feature_id: The feature ID to look up.
         :type feature_id: str
         :return: The corresponding Feature instance.
@@ -127,70 +101,9 @@
             
     # * method: parse_parameter
     def parse_parameter(self, parameter: str, request: RequestContext = None) -> str:
-=======
-        # Map the features to the features dictionary.
-        try:
-            self.features = {feature.id: feature for feature in features}
-        except Exception as e:
-            raise TiferetError(
-                'FEATURE_CONTEXT_INIT_ERROR',
-                f'Error initializing feature context: {str(e)}'
-            )
-
-    # * method: parse_request
-    def parse_request(
-            self,
-            data: Dict[str, Any] = {},
-            headers: Dict[str, str] = {},
-            **kwargs) -> Request:
-        '''
-        Parse the incoming request.
-        :param feature_id: The feature ID.
-        :type feature_id: str
-        :param data: The data.
-        :type data: dict
-        :param headers: The headers.
-        :type headers: dict
-        :return: The request.
-        :rtype: Request
-        '''
-
-        # Use the command to parse the request.
-        return Command.handle(
-            ParseRequest,
-            data=data,
-            headers=headers,
-            **kwargs
-        )
-    
-    # * method: get_feature
-    def get_feature(self, feature_id: str) -> Feature:
-        '''
-        Get the feature by ID.
-
-        :param feature_id: The feature ID.
-        :type feature_id: str
-        :return: The feature object.
-        :rtype: Feature
->>>>>>> e43b3317
-        '''
-        
-        # Get the feature and throw an error if it does not exist.
-        try:
-            return self.features[feature_id]
-        except KeyError:
-            raise TiferetError(
-                'FEATURE_NOT_FOUND',
-                f'Feature not found: {feature_id}.',
-                feature_id
-            )
-
-    # * method: add_feature
-    def add_feature(self, feature: Feature):
-        '''
-        Add a feature to the context.
-
-<<<<<<< HEAD
+        '''
+        Parse a parameter.
+
         :param parameter: The parameter to parse.
         :type parameter: str:
         param request: The request object containing data for parameter parsing.
@@ -233,28 +146,13 @@
         pass_on_error: bool = False,
         **kwargs
     ):
-=======
-        :param feature: The feature to add.
-        :type feature: Feature
-        '''
-
-        # Add the feature to the features dictionary.
-        self.features[feature.id] = feature
-
-    # * method: execute_feature
-    def execute_feature(self, feature_id: str, data: Dict[str, Any], headers: Dict[str, str] = {}, debug: bool = False, **kwargs) -> Any:
->>>>>>> e43b3317
         '''
         Handle the execution of a command with the provided request and command-handling options.
         
         :param command: The command to execute.
         :type command: Command
         :param request: The request context object.
-<<<<<<< HEAD
         :type request: RequestContext
-=======
-        :type request: Request
->>>>>>> e43b3317
         :param debug: Debug flag.
         :type debug: bool
         :param data_key: Optional key to store the result in the request data.
@@ -263,6 +161,8 @@
         :type pass_on_error: bool
         :param kwargs: Additional keyword arguments.
         :type kwargs: dict
+        :return: The result of the feature execution.
+        :rtype: Any
         '''
 
         # Execute the command with the request data and parameters, and optional contexts.
@@ -320,11 +220,8 @@
         :type request: RequestContext
         :param kwargs: Additional keyword arguments.
         :type kwargs: dict
-        :return: The result of the feature execution.
-        :rtype: Any
-        '''
-
-<<<<<<< HEAD
+        '''
+
         # Load the feature by its ID.
         feature = self.load_feature(feature_id)
 
@@ -344,22 +241,4 @@
                 container=self.container,
                 cache=self.cache,
                 **kwargs
-            )
-=======
-        # Get the feature by ID.
-        request: Request = self.parse_request(
-            data=data,
-            headers=headers,
-            **kwargs
-        )
-
-        # Get the feature from the context.
-        feature: Feature = self.get_feature(feature_id)
-
-        # Execute the feature with the request.
-        return feature.execute(
-            request=request,
-            debug=debug,
-            **kwargs
-        )
->>>>>>> e43b3317
+            )