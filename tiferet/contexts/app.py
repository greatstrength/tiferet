"""Tiferet App Contexts"""

# *** imports

# ** core
<<<<<<< HEAD
from typing import Dict, Any

# ** app
from .feature import FeatureContext
from .error import ErrorContext
from .logging import LoggingContext
from .request import RequestContext
from ..configs.app import DEFAULT_ATTRIBUTES
from ..models import (
    ModelObject,
    AppInterface,
    AppAttribute,
)
from ..handlers.app import AppHandler
from ..commands import TiferetError

# *** contexts

# ** context: app_manager_context
class AppManagerContext(object):
    '''
    The AppManagerContext is responsible for managing the application context.
    It provides methods to load the application interface and run features.
    '''

    # * attribute: settings
    settings: Dict[str, Any]

    # * attribute: app_service
    app_service: AppHandler

    # * init
    def __init__(self, settings: Dict[str, Any] = {}, app_service: AppHandler = None):
        '''
        Initialize the AppManagerContext with an application service.

        :param settings: The application settings.
        :type settings: dict
        :param app_service: The application service to use.
        :type app_service: AppService
        '''

        # Set the settings.
        self.settings = settings

        # Set the app service.
        self.app_service = app_service

    # * method: load_interface_config

    # * method: load_default_attributes
    def load_default_attributes(self, app_interface: AppInterface):
        '''
        Load the default attributes for the app interface.

        :param app_interface: The app interface.
        :type app_interface: AppInterface
        '''

        attribute_ids = [attr.attribute_id for attr in app_interface.attributes]

        # Load the default attributes from the configuration.
        # Add any default attributes that are not already present in the app interface.
        for attr_data in DEFAULT_ATTRIBUTES:
            if attr_data.get('attribute_id') in attribute_ids:
                continue
            app_interface.add_attribute(**attr_data)

    # * method: load_interface
    def load_interface(self, interface_id: str) -> 'AppInterfaceContext':
        '''
        Load the application interface.

        :param interface_id: The interface ID.
        :type interface_id: str
        :return: The application interface context.
        :rtype: AppInterfaceContext
        '''

        # Get the app interface settings.
        app_interface = self.app_service.get_app_interface(interface_id)

        # Retrieve the default attributes from the configuration.
        default_attrs = [ModelObject.new(
            AppAttribute,
            **attr_data,
            validate=False
        ) for attr_data in DEFAULT_ATTRIBUTES]

        # Create the app interface context.
        app_interface_context = self.app_service.load_app_instance(app_interface)

        # Verify that the app interface context is valid.
        if not isinstance(app_interface_context, AppInterfaceContext):
            raise TiferetError(
                'APP_INTERFACE_INVALID',
                f'App context for interface is not valid: {interface_id}.',
                interface_id
            )

        # Return the app interface context.
        return app_interface_context

    # * method: run
    def run(self,
            interface_id: str,
            feature_id: str,
            headers: Dict[str, str] = {},
            data: Dict[str, Any] = {},
            debug: bool = False,
            **kwargs
        ) -> Any:
        '''
        Run the application interface.

        :param interface_id: The interface ID.
        :type interface_id: str
        :param dependencies: The dependencies.
        :type dependencies: dict
        :param kwargs: Additional keyword arguments.
        :type kwargs: dict
        :return: The response.
        :rtype: Any
        '''

        # Load the interface.
        app_interface = self.load_interface(interface_id)

        # Run the interface.
        return app_interface.run(
            feature_id, 
            headers, 
            data, 
            debug=debug,
            **kwargs
        )

# ** context: app_interface_context
class AppInterfaceContext(object): 
=======
from uuid import uuid4

# ** app
from ..configs import *
from ..commands.app import *
from ..models.feature import Request
from ..models.app import *

# ** app - contexts
from .feature import FeatureContext
from .error import ErrorContext, raise_error
from .cache import CacheContext


# *** contexts

# ** context: app_context
class AppContext(object):
>>>>>>> e43b3317
    '''
    The application interface context is a class that is used to create and run the application interface.
    '''

<<<<<<< HEAD
    # * attribute: interface_id
    interface_id: str
=======
    # * attribute: name
    name: str
>>>>>>> e43b3317

    # * attribute: features
    features: FeatureContext

    # * attribute: errors
    errors: ErrorContext

<<<<<<< HEAD
    # * attribute: logging
    logging: LoggingContext

    # * init
    def __init__(self, interface_id: str, features: FeatureContext, errors: ErrorContext, logging: LoggingContext):
=======
    # * attribute: cache
    cache: CacheContext = CacheContext()

    # * method: init
    def __init__(self, app_name: str, feature_context: FeatureContext, error_context: ErrorContext, cache_context: CacheContext = None):
>>>>>>> e43b3317
        '''
        Initialize the application interface context.

        :param interface_id: The interface ID.
        :type interface_id: str
        :param features: The feature context.
        :type features: FeatureContext
        :param errors: The error context.
        :type errors: ErrorContext
        '''

<<<<<<< HEAD
        # Assign instance variables.
        self.interface_id = interface_id
        self.features = features
        self.errors = errors
        self.logging = logging

    # * method: parse_request
    def parse_request(self, headers: Dict[str, str] = {}, data: Dict[str, Any] = {}, feature_id: str = None, **kwargs) -> RequestContext:
        '''
        Parse the incoming request.

        :param headers: The request headers.
        :type headers: dict
        :param data: The request data.
        :type data: dict
        :param feature_id: The feature identifier if provided.
        :type feature_id: str
        :kwargs: Additional keyword arguments.
        :type kwargs: dict
        :return: The parsed request as a request context.
        :rtype: RequestContext
        '''

        # Add the interface id to the request headers.
        headers.update(dict(
            interface_id=self.interface_id,
        ))

        # Create the request context object.
        request = RequestContext(
            headers=headers,
            data=data,
            feature_id=feature_id,
        )

        # Return the request model object.
        return request

    # * method: execute_feature
    def execute_feature(self, feature_id: str, request: RequestContext, **kwargs):
=======
        # Set the application name.
        self.name = app_name

        # Set the cache context if provided.
        if cache_context:
            self.cache = cache_context

        # Set the feature and error contexts.
        self.features = feature_context
        self.errors = error_context

    # * method: parse_request
    def parse_request(self,
        feature_id: str,
        data: Dict[str, Any] = {},
        headers: Dict[str, str] = {},
        **kwargs) -> Request:
        '''
        Parse the incoming request.

        :param feature_id: The feature ID.
        :type feature_id: str
        :param data: The data.
        :type data: dict
        :param headers: The headers.
        :type headers: dict
        :return: The request context.
        :rtype: Request
        '''

        # Parse the incoming data type value.
        for key, value in data.items():

            # If if the value is a string, integer, float, or boolean, continue to the next iteration.
            if isinstance(value, (str, int, float, bool)):
                continue

            # If the value is a list, dictionary, convert it to a JSON string.
            elif isinstance(value, (list, dict)):
                data[key] = json.dumps(value)

            # If the value is a model, convert it to a primitive dictionary and then to a JSON string.
            elif isinstance(value, Model):
                data[key] = json.dumps(value.to_primitive())

            # If the value is not a string, integer, float, boolean, list, dictionary, or model, raise an error.
            else:
                raise_error(
                    'REQUEST_DATA_INVALID',
                    key,
                    str(value)
                )
            
        # Add app interface id and name to the headers.
        headers.update(dict(
            feature_id=feature_id,
            app_session_id=str(uuid4()),
            app_name=self.name
        ))

        # Parse request.
        return ModelObject.new(
            Request,
            feature_id=feature_id,
            data=data,
            headers=headers
        )
    
    # * method: execute_feature
    def execute_feature(self, feature_id: str, **kwargs) -> Any:
>>>>>>> e43b3317
        '''
        Execute the feature request.

<<<<<<< HEAD
        :param feature_id: The feature identifier.
        :type feature_id: str
        :param request: The request context object.
        :type request: RequestContext
=======
        :param feature_id: The feature ID to execute.
        :type feature_id: str
>>>>>>> e43b3317
        :param kwargs: Additional keyword arguments.
        :type kwargs: dict
        '''

<<<<<<< HEAD
        # Add the feature id to the request headers.
        request.headers.update(dict(
            feature_id=feature_id
        ))

        # Execute feature context and return session.
        self.features.execute_feature(feature_id, request, **kwargs)

    # * method: handle_error
    def handle_error(self, error: Exception, **kwargs) -> Any:
        '''
        Handle the error and return the response.

        :param error: The error to handle.
        :type error: Exception
        :param kwargs: Additional keyword arguments.
        :type kwargs: dict
        :return: The error response.
        :rtype: Any
        '''

        # If the error is not a TiferetError, wrap it in one.
        if not isinstance(error, TiferetError):
            error = TiferetError(
                'APP_ERROR',
                f'An error occurred in the app: {str(error)}',
                str(error)
            )

        # Handle the error and return the response.
        return self.errors.handle_error(error, **kwargs)

    # * method: handle_response
    def handle_response(self, request: RequestContext, **kwargs) -> Any:
        '''
        Handle the response from the request.

        :param request: The request context.
        :type request: RequestContext
        :param kwargs: Additional keyword arguments.
        :type kwargs: dict
        :return: The response.
        :rtype: Any
        '''

        # Handle the response and return it.
        return request.handle_response()

    # * method: run
    def run(self, 
            feature_id: str, 
            headers: Dict[str, str] = {}, 
            data: Dict[str, Any] = {},
            **kwargs) -> Any:
        '''
        Run the application interface by executing the feature.

        :param feature_id: The feature identifier.
        :type feature_id: str
        :param headers: The request headers.
        :type headers: dict
        :param data: The request data.
        :type data: dict
=======
        # Parse the request.
        request = self.parse_request(feature_id, **kwargs)

        # Execute feature context.
        self.features.execute_feature(request, cache=self.cache, **kwargs)

        # Handle the response from the request.
        return request.handle_response(**kwargs)

    # * method: handle_error
    def handle_error(self, exception: Exception, **kwargs) -> Any:
        '''
        Handle passed exceptions as an error.

        :param exception: An exception thrown during a feature request.
        :type exception: Exception
>>>>>>> e43b3317
        :param kwargs: Additional keyword arguments.
        :type kwargs: dict
        :return: The error data.
        :rtype: Any
        '''
<<<<<<< HEAD

        # Create the logger for the app interface context.
        logger = self.logging.build_logger()

        # Parse request.
        logger.debug(f'Parsing request for feature: {feature_id}')
        request = self.parse_request(headers, data, feature_id)

        # Execute feature context and return session.
        try:
            logger.info(f'Executing feature: {feature_id}')
            logger.debug(f'Executing feature: {feature_id} with request: {request.data}')
            self.execute_feature(
                feature_id=feature_id, 
                request=request, 
                logger=logger,
                **kwargs)

        # Handle error and return response if triggered.
        except TiferetError as e:
            logger.error(f'Error executing feature {feature_id}: {str(e)}')
            return self.handle_error(e, **kwargs)

        # Handle response.
        logger.debug(f'Feature {feature_id} executed successfully, handling response.')
        return self.handle_response(request, **kwargs)

# ** context: app_context (obsolete)
class AppContext(AppManagerContext):
    '''
    The AppContext is an obsolete class that extends the AppManagerContext.
    It is kept for backward compatibility but should not be used in new code.
    '''

    # * init
    def __init__(self, settings: Dict[str, Any] = {}, app_service: AppHandler = AppHandler()):
        super().__init__(settings, app_service)
=======
        
        print('Error:', exception)
        return self.errors.handle_error(exception, **kwargs)
>>>>>>> e43b3317
<|MERGE_RESOLUTION|>--- conflicted
+++ resolved
@@ -3,7 +3,6 @@
 # *** imports
 
 # ** core
-<<<<<<< HEAD
 from typing import Dict, Any
 
 # ** app
@@ -143,37 +142,12 @@
 
 # ** context: app_interface_context
 class AppInterfaceContext(object): 
-=======
-from uuid import uuid4
-
-# ** app
-from ..configs import *
-from ..commands.app import *
-from ..models.feature import Request
-from ..models.app import *
-
-# ** app - contexts
-from .feature import FeatureContext
-from .error import ErrorContext, raise_error
-from .cache import CacheContext
-
-
-# *** contexts
-
-# ** context: app_context
-class AppContext(object):
->>>>>>> e43b3317
     '''
     The application interface context is a class that is used to create and run the application interface.
     '''
 
-<<<<<<< HEAD
     # * attribute: interface_id
     interface_id: str
-=======
-    # * attribute: name
-    name: str
->>>>>>> e43b3317
 
     # * attribute: features
     features: FeatureContext
@@ -181,19 +155,11 @@
     # * attribute: errors
     errors: ErrorContext
 
-<<<<<<< HEAD
     # * attribute: logging
     logging: LoggingContext
 
     # * init
     def __init__(self, interface_id: str, features: FeatureContext, errors: ErrorContext, logging: LoggingContext):
-=======
-    # * attribute: cache
-    cache: CacheContext = CacheContext()
-
-    # * method: init
-    def __init__(self, app_name: str, feature_context: FeatureContext, error_context: ErrorContext, cache_context: CacheContext = None):
->>>>>>> e43b3317
         '''
         Initialize the application interface context.
 
@@ -205,7 +171,6 @@
         :type errors: ErrorContext
         '''
 
-<<<<<<< HEAD
         # Assign instance variables.
         self.interface_id = interface_id
         self.features = features
@@ -246,95 +211,17 @@
 
     # * method: execute_feature
     def execute_feature(self, feature_id: str, request: RequestContext, **kwargs):
-=======
-        # Set the application name.
-        self.name = app_name
-
-        # Set the cache context if provided.
-        if cache_context:
-            self.cache = cache_context
-
-        # Set the feature and error contexts.
-        self.features = feature_context
-        self.errors = error_context
-
-    # * method: parse_request
-    def parse_request(self,
-        feature_id: str,
-        data: Dict[str, Any] = {},
-        headers: Dict[str, str] = {},
-        **kwargs) -> Request:
-        '''
-        Parse the incoming request.
-
-        :param feature_id: The feature ID.
-        :type feature_id: str
-        :param data: The data.
-        :type data: dict
-        :param headers: The headers.
-        :type headers: dict
-        :return: The request context.
-        :rtype: Request
-        '''
-
-        # Parse the incoming data type value.
-        for key, value in data.items():
-
-            # If if the value is a string, integer, float, or boolean, continue to the next iteration.
-            if isinstance(value, (str, int, float, bool)):
-                continue
-
-            # If the value is a list, dictionary, convert it to a JSON string.
-            elif isinstance(value, (list, dict)):
-                data[key] = json.dumps(value)
-
-            # If the value is a model, convert it to a primitive dictionary and then to a JSON string.
-            elif isinstance(value, Model):
-                data[key] = json.dumps(value.to_primitive())
-
-            # If the value is not a string, integer, float, boolean, list, dictionary, or model, raise an error.
-            else:
-                raise_error(
-                    'REQUEST_DATA_INVALID',
-                    key,
-                    str(value)
-                )
-            
-        # Add app interface id and name to the headers.
-        headers.update(dict(
-            feature_id=feature_id,
-            app_session_id=str(uuid4()),
-            app_name=self.name
-        ))
-
-        # Parse request.
-        return ModelObject.new(
-            Request,
-            feature_id=feature_id,
-            data=data,
-            headers=headers
-        )
-    
-    # * method: execute_feature
-    def execute_feature(self, feature_id: str, **kwargs) -> Any:
->>>>>>> e43b3317
         '''
         Execute the feature request.
 
-<<<<<<< HEAD
         :param feature_id: The feature identifier.
         :type feature_id: str
         :param request: The request context object.
         :type request: RequestContext
-=======
-        :param feature_id: The feature ID to execute.
-        :type feature_id: str
->>>>>>> e43b3317
-        :param kwargs: Additional keyword arguments.
-        :type kwargs: dict
-        '''
-
-<<<<<<< HEAD
+        :param kwargs: Additional keyword arguments.
+        :type kwargs: dict
+        '''
+
         # Add the feature id to the request headers.
         request.headers.update(dict(
             feature_id=feature_id
@@ -398,30 +285,9 @@
         :type headers: dict
         :param data: The request data.
         :type data: dict
-=======
-        # Parse the request.
-        request = self.parse_request(feature_id, **kwargs)
-
-        # Execute feature context.
-        self.features.execute_feature(request, cache=self.cache, **kwargs)
-
-        # Handle the response from the request.
-        return request.handle_response(**kwargs)
-
-    # * method: handle_error
-    def handle_error(self, exception: Exception, **kwargs) -> Any:
-        '''
-        Handle passed exceptions as an error.
-
-        :param exception: An exception thrown during a feature request.
-        :type exception: Exception
->>>>>>> e43b3317
-        :param kwargs: Additional keyword arguments.
-        :type kwargs: dict
-        :return: The error data.
-        :rtype: Any
-        '''
-<<<<<<< HEAD
+        :param kwargs: Additional keyword arguments.
+        :type kwargs: dict
+        '''
 
         # Create the logger for the app interface context.
         logger = self.logging.build_logger()
@@ -447,20 +313,4 @@
 
         # Handle response.
         logger.debug(f'Feature {feature_id} executed successfully, handling response.')
-        return self.handle_response(request, **kwargs)
-
-# ** context: app_context (obsolete)
-class AppContext(AppManagerContext):
-    '''
-    The AppContext is an obsolete class that extends the AppManagerContext.
-    It is kept for backward compatibility but should not be used in new code.
-    '''
-
-    # * init
-    def __init__(self, settings: Dict[str, Any] = {}, app_service: AppHandler = AppHandler()):
-        super().__init__(settings, app_service)
-=======
-        
-        print('Error:', exception)
-        return self.errors.handle_error(exception, **kwargs)
->>>>>>> e43b3317
+        return self.handle_response(request, **kwargs)