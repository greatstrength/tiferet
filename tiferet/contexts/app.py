"""Tiferet App Contexts"""

# *** imports

# ** core
from typing import Dict, Any

# ** app
from .feature import FeatureContext
from .error import ErrorContext
from .logging import LoggingContext
from .request import RequestContext
from ..configs.app import DEFAULT_ATTRIBUTES
<<<<<<< HEAD
from ..models.app import AppInterface
from ..handlers.app import (
    AppService,
    AppHandler,
    AppRepository,
)
from ..commands import (
    Command,
    TiferetError
=======
from ..models import (
    ModelObject,
    AppInterface,
    AppAttribute,
>>>>>>> 1affc6c3
)
from ..handlers.app import AppService, AppHandler
from ..commands import TiferetError

# *** contexts

# ** context: app_manager_context
class AppManagerContext(object):
    '''
    The AppManagerContext is responsible for managing the application context.
    It provides methods to load the application interface and run features.
    '''

    # * attribute: settings
    settings: Dict[str, Any]

    # * attribute: app_service
    app_service: AppService

    # * init
    def __init__(self, settings: Dict[str, Any] = {}, app_service: AppService = None):
        '''
        Initialize the AppManagerContext with an application service.

        :param settings: The application settings.
        :type settings: dict
        :param app_service: The application service to use.
        :type app_service: AppService
        '''

        # Set the settings.
        self.settings = settings

        # Set the app service.
        self.app_service = app_service

<<<<<<< HEAD
    # * method: get_app_interface
    def get_app_interface(self, interface_id: str) -> AppInterface:
=======
    # * method: load_interface_config

    # * method: load_default_attributes
    def load_default_attributes(self, app_interface: AppInterface):
        '''
        Load the default attributes for the app interface.

        :param app_interface: The app interface.
        :type app_interface: AppInterface
        '''

        attribute_ids = [attr.attribute_id for attr in app_interface.attributes]

        # Load the default attributes from the configuration.
        # Add any default attributes that are not already present in the app interface.
        for attr_data in DEFAULT_ATTRIBUTES:
            if attr_data.get('attribute_id') in attribute_ids:
                continue
            app_interface.add_attribute(**attr_data)

    # * method: load_interface
    def load_interface(self, interface_id: str) -> 'AppInterfaceContext':
>>>>>>> 1affc6c3
        '''
        Get the application interface by its ID.

        :param interface_id: The interface ID.
        :type interface_id: str
        :return: The application interface.
        :rtype: AppInterface
        '''

        # Get the app interface settings.
<<<<<<< HEAD
        app_interface: AppInterface = Command.handle(
            GetAppInterface,
            dependencies=dict(
                app_repo=app_repo
            ),
            interface_id=interface_id
        )

        # Retrieve the default attributes that do not contain the same attribute id as an existing attribute.
        attribute_ids = [attr.attribute_id for attr in app_interface.attributes]
        [app_interface.add_attribute(**attr_data) for attr_data in DEFAULT_ATTRIBUTES if not attr_data.get('attribute_id') in attribute_ids]

        # Return the app interface.
        return app_interface

    # * method: load_interface
    def load_interface(self, interface_id: str) -> 'AppInterfaceContext':
        '''
        Load the application interface.

        :param interface_id: The interface ID.
        :type interface_id: str
        :return: The application interface context.
        :rtype: AppInterfaceContext
        '''

        # Get the app interface settings.
        app_interface = self.get_app_interface(interface_id)
        
=======
        app_interface = self.app_service.get_app_interface(interface_id)

        # Retrieve the default attributes from the configuration.
        default_attrs = [ModelObject.new(
            AppAttribute,
            **attr_data,
            validate=False
        ) for attr_data in DEFAULT_ATTRIBUTES]

>>>>>>> 1affc6c3
        # Create the app interface context.
        app_interface_context = self.app_service.load_app_instance(app_interface)

        # Verify that the app interface context is valid.
        if not isinstance(app_interface_context, AppInterfaceContext):
            raise TiferetError(
                'APP_INTERFACE_INVALID',
                f'App context for interface is not valid: {interface_id}.',
                interface_id
            )

        # Return the app interface context.
        return app_interface_context

    # * method: run
    def run(self,
            interface_id: str,
            feature_id: str,
            headers: Dict[str, str] = {},
            data: Dict[str, Any] = {},
            debug: bool = False,
            **kwargs
        ) -> Any:
        '''
        Run the application interface.

        :param interface_id: The interface ID.
        :type interface_id: str
        :param dependencies: The dependencies.
        :type dependencies: dict
        :param kwargs: Additional keyword arguments.
        :type kwargs: dict
        :return: The response.
        :rtype: Any
        '''

        # Load the interface.
        app_interface = self.load_interface(interface_id)

        # Run the interface.
        return app_interface.run(
            feature_id, 
            headers, 
            data, 
            debug=debug,
            **kwargs
        )

# ** context: app_interface_context
class AppInterfaceContext(object): 
    '''
    The application interface context is a class that is used to create and run the application interface.
    '''

    # * attribute: interface_id
    interface_id: str

    # * attribute: features
    features: FeatureContext

    # * attribute: errors
    errors: ErrorContext

    # * attribute: logging
    logging: LoggingContext

    # * init
    def __init__(self, interface_id: str, features: FeatureContext, errors: ErrorContext, logging: LoggingContext):
        '''
        Initialize the application interface context.

        :param interface_id: The interface ID.
        :type interface_id: str
        :param features: The feature context.
        :type features: FeatureContext
        :param errors: The error context.
        :type errors: ErrorContext
        '''

        # Assign instance variables.
        self.interface_id = interface_id
        self.features = features
        self.errors = errors
        self.logging = logging

    # * method: parse_request
    def parse_request(self, headers: Dict[str, str] = {}, data: Dict[str, Any] = {}, feature_id: str = None, **kwargs) -> RequestContext:
        '''
        Parse the incoming request.

        :param headers: The request headers.
        :type headers: dict
        :param data: The request data.
        :type data: dict
        :param feature_id: The feature identifier if provided.
        :type feature_id: str
        :kwargs: Additional keyword arguments.
        :type kwargs: dict
        :return: The parsed request as a request context.
        :rtype: RequestContext
        '''

        # Add the interface id to the request headers.
        headers.update(dict(
            interface_id=self.interface_id,
        ))

        # Create the request context object.
        request = RequestContext(
            headers=headers,
            data=data,
            feature_id=feature_id,
        )

        # Return the request model object.
        return request

    # * method: execute_feature
    def execute_feature(self, feature_id: str, request: RequestContext, **kwargs):
        '''
        Execute the feature context.

        :param feature_id: The feature identifier.
        :type feature_id: str
        :param request: The request context object.
        :type request: RequestContext
        :param kwargs: Additional keyword arguments.
        :type kwargs: dict
        '''

        # Add the feature id to the request headers.
        request.headers.update(dict(
            feature_id=feature_id
        ))

        # Execute feature context and return session.
        self.features.execute_feature(feature_id, request, **kwargs)

    # * method: handle_error
    def handle_error(self, error: Exception, **kwargs) -> Any:
        '''
        Handle the error and return the response.

        :param error: The error to handle.
        :type error: Exception
        :param kwargs: Additional keyword arguments.
        :type kwargs: dict
        :return: The error response.
        :rtype: Any
        '''

        # If the error is not a TiferetError, wrap it in one.
        if not isinstance(error, TiferetError):
            error = TiferetError(
                'APP_ERROR',
                f'An error occurred in the app: {str(error)}',
                str(error)
            )

        # Handle the error and return the response.
        return self.errors.handle_error(error, **kwargs)

    # * method: handle_response
    def handle_response(self, request: RequestContext, **kwargs) -> Any:
        '''
        Handle the response from the request.

        :param request: The request context.
        :type request: RequestContext
        :param kwargs: Additional keyword arguments.
        :type kwargs: dict
        :return: The response.
        :rtype: Any
        '''

        # Handle the response and return it.
        return request.handle_response()

    # * method: run
    def run(self, 
            feature_id: str, 
            headers: Dict[str, str] = {}, 
            data: Dict[str, Any] = {},
            **kwargs) -> Any:
        '''
        Run the application interface by executing the feature.

        :param feature_id: The feature identifier.
        :type feature_id: str
        :param headers: The request headers.
        :type headers: dict
        :param data: The request data.
        :type data: dict
        :param kwargs: Additional keyword arguments.
        :type kwargs: dict
        '''

        # Create the logger for the app interface context.
        logger = self.logging.build_logger()

        # Parse request.
        logger.debug(f'Parsing request for feature: {feature_id}')
        request = self.parse_request(headers, data, feature_id)

        # Execute feature context and return session.
        try:
            logger.info(f'Executing feature: {feature_id}')
            logger.debug(f'Executing feature: {feature_id} with request: {request.data}')
            self.execute_feature(
                feature_id=feature_id, 
                request=request, 
                logger=logger,
                **kwargs)

        # Handle error and return response if triggered.
        except TiferetError as e:
            logger.error(f'Error executing feature {feature_id}: {str(e)}')
            return self.handle_error(e, **kwargs)

        # Handle response.
        logger.debug(f'Feature {feature_id} executed successfully, handling response.')
        return self.handle_response(request, **kwargs)

# ** context: app_context (obsolete)
class AppContext(AppManagerContext):
    '''
    The AppContext is an obsolete class that extends the AppManagerContext.
    It is kept for backward compatibility but should not be used in new code.
    '''

    # * init
    def __init__(self, settings: Dict[str, Any] = {}, app_service: AppService = AppHandler()):
        super().__init__(settings, app_service)<|MERGE_RESOLUTION|>--- conflicted
+++ resolved
@@ -11,24 +11,12 @@
 from .logging import LoggingContext
 from .request import RequestContext
 from ..configs.app import DEFAULT_ATTRIBUTES
-<<<<<<< HEAD
-from ..models.app import AppInterface
-from ..handlers.app import (
-    AppService,
-    AppHandler,
-    AppRepository,
-)
-from ..commands import (
-    Command,
-    TiferetError
-=======
 from ..models import (
     ModelObject,
     AppInterface,
     AppAttribute,
->>>>>>> 1affc6c3
 )
-from ..handlers.app import AppService, AppHandler
+from ..handlers.app import AppHandler
 from ..commands import TiferetError
 
 # *** contexts
@@ -44,10 +32,10 @@
     settings: Dict[str, Any]
 
     # * attribute: app_service
-    app_service: AppService
+    app_service: AppHandler
 
     # * init
-    def __init__(self, settings: Dict[str, Any] = {}, app_service: AppService = None):
+    def __init__(self, settings: Dict[str, Any] = {}, app_service: AppHandler = None):
         '''
         Initialize the AppManagerContext with an application service.
 
@@ -63,10 +51,6 @@
         # Set the app service.
         self.app_service = app_service
 
-<<<<<<< HEAD
-    # * method: get_app_interface
-    def get_app_interface(self, interface_id: str) -> AppInterface:
-=======
     # * method: load_interface_config
 
     # * method: load_default_attributes
@@ -89,35 +73,6 @@
 
     # * method: load_interface
     def load_interface(self, interface_id: str) -> 'AppInterfaceContext':
->>>>>>> 1affc6c3
-        '''
-        Get the application interface by its ID.
-
-        :param interface_id: The interface ID.
-        :type interface_id: str
-        :return: The application interface.
-        :rtype: AppInterface
-        '''
-
-        # Get the app interface settings.
-<<<<<<< HEAD
-        app_interface: AppInterface = Command.handle(
-            GetAppInterface,
-            dependencies=dict(
-                app_repo=app_repo
-            ),
-            interface_id=interface_id
-        )
-
-        # Retrieve the default attributes that do not contain the same attribute id as an existing attribute.
-        attribute_ids = [attr.attribute_id for attr in app_interface.attributes]
-        [app_interface.add_attribute(**attr_data) for attr_data in DEFAULT_ATTRIBUTES if not attr_data.get('attribute_id') in attribute_ids]
-
-        # Return the app interface.
-        return app_interface
-
-    # * method: load_interface
-    def load_interface(self, interface_id: str) -> 'AppInterfaceContext':
         '''
         Load the application interface.
 
@@ -128,9 +83,6 @@
         '''
 
         # Get the app interface settings.
-        app_interface = self.get_app_interface(interface_id)
-        
-=======
         app_interface = self.app_service.get_app_interface(interface_id)
 
         # Retrieve the default attributes from the configuration.
@@ -140,7 +92,6 @@
             validate=False
         ) for attr_data in DEFAULT_ATTRIBUTES]
 
->>>>>>> 1affc6c3
         # Create the app interface context.
         app_interface_context = self.app_service.load_app_instance(app_interface)
 
@@ -372,5 +323,5 @@
     '''
 
     # * init
-    def __init__(self, settings: Dict[str, Any] = {}, app_service: AppService = AppHandler()):
+    def __init__(self, settings: Dict[str, Any] = {}, app_service: AppHandler = AppHandler()):
         super().__init__(settings, app_service)