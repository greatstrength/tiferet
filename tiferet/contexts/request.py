--- conflicted
+++ resolved
@@ -63,11 +63,7 @@
 
         # Return the result by default.
         return self.result
-<<<<<<< HEAD
-    
-=======
 
->>>>>>> 832a2902
     # * method: set_result
     def set_result(self, result: Any, data_key: str = None):
         '''
