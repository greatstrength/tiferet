--- conflicted
+++ resolved
@@ -1,7 +1,6 @@
 # *** imports
 
 # ** core
-<<<<<<< HEAD
 from typing import Any, List
 
 # ** app
@@ -11,75 +10,6 @@
 )
 from ..commands import *
 from ..commands.dependencies import *
-=======
-import os
-
-# ** app
-from ..configs import *
-from ..models.container import *
-from ..contracts.container import *
-from ..commands import *
-
-
-# *** functions
-
-# ** function: create_injector
-def create_injector(name: str, **dependencies) -> Any:
-    '''
-    Create an injector object with the given dependencies.
-
-    :param name: The name of the injector.
-    :type name: str
-    :param dependencies: The dependencies.
-    :type dependencies: dict
-    :return: The injector object.
-    :rtype: Any
-    '''
-
-    # Create container.
-    try:
-        from dependencies import Injector
-        return type(f'{name.capitalize()}Container', (Injector,), {**dependencies})
-    
-    # Raise an error if the injector creation fails.
-    except Exception as e:
-        raise_error.execute(
-            'CREATE_INJECTOR_FAILED',
-            f'Error creating injector: {name} - {e}',
-            name,
-            str(e),
-        )
-
-
-# ** function: import_dependency
-def import_dependency(module_path: str, class_name: str) -> Any:
-    '''
-    Import an object dependency from its configured Python module.
-
-    :param module_path: The module path.
-    :type module_path: str
-    :param class_name: The class name.
-    :type class_name: str
-    :return: The dependency.
-    :rtype: Any
-    '''
-
-    # Import module.
-    try:
-        from importlib import import_module
-        return getattr(import_module(module_path), class_name)
-    
-    # Raise an error if the dependency import fails.
-    except Exception as e:
-        raise_error.execute(
-            'IMPORT_DEPENDENCY_FAILED',
-            f'Error importing dependency: {module_path}.{class_name} - {e}',
-            module_path,
-            class_name,
-            str(e),
-        )
-
->>>>>>> e43b3317
 
 # *** contexts
 
@@ -89,7 +19,6 @@
     A container context is a class that is used to create a container object.
     '''
 
-<<<<<<< HEAD
     # * attribute: cache
     cache: CacheContext
 
@@ -115,151 +44,9 @@
     
     # * method: create_cache_key
     def create_cache_key(self, flags: List[str] = None) -> str:
-=======
-    # * attribute: app_name
-    app_name = StringType(
-        required=True,
-        metadata=dict(
-            description='The name of the application instance.'
-        ),
-    )
-
-    # * attribute: attributes
-    attributes = DictType(
-        ModelType(ContainerAttribute), 
-        default={}, 
-        required=True,
-        metadata=dict(
-            description='The container attributes.'
-        ),
-    )
-
-    # * attribute: constants
-    constants = DictType(
-        StringType, 
-        default={},
-        metadata=dict(
-            description='The container constants.'
-        ),
-    )
-
-    # * attribute: feature_flag
-    feature_flag = StringType(
-        default='core',
-        metadata=dict(
-            description='The feature flag.'
-        ),
-    )
-
-    # * attribute: data_flag
-    data_flag = StringType(
-        metadata=dict(
-            description='The data flag.'
-        ),
-    )
-
-    # * method: init
-    def __init__(self, app_name: str, container_repo: ContainerRepository, feature_flag: str = 'core', data_flag: str = None):
-        '''
-        Initialize the container context.
-
-        :param app_name: The name of the application instance.
-        :type app_name: str
-        :param container_repo: The container repository.
-        :type container_repo: ContainerRepository
-        :param interface_flag: The interface flag.
-        :type interface_flag: str
-        :param feature_flag: The feature flag.
-        :type feature_flag: str 
-        :param data_flag: The data flag.
-        :type data_flag: str
-        '''
-
-        # Add the attributes and constants as empty dictionaries.
-        attributes = {}
-        constants = {}
-
-        # Get and set attributes and constants.
-        try:
-            attrs, consts = container_repo.list_all()
-
-        # Raise an error if the container attributes fail to load.
-        except Exception as e:
-            raise_error.execute(
-                'CONTAINER_ATTRIBUTE_LOADING_FAILED',
-                f'Error loading container attributes: {e}',
-                str(e),
-            )
-
-        # Parse the constants.
-        for key in consts:
-            constants[key] = self.parse_parameter(consts[key])
-
-        # Add the attributes to the context.
-        for attr in attrs:
-
-            # If the attribute already exists, set the dependencies.
-            if attr.id in attributes:
-                for dep in attr.dependencies:
-                    attr.set_dependency(dep)
-                    continue
-
-            # Otherwise, add the attribute.
-            attributes[attr.id] = attr
-
-            # Add any parameters as constants.
-            for dep in attr.dependencies:
-                for key in dep.parameters:
-                    constants[key] = self.parse_parameter(dep.parameters[key])
-
-
-        # Add the constants and attributes to the context.
-        super().__init__(dict(
-            app_name=app_name,
-            feature_flag=feature_flag,
-            data_flag=data_flag,
-            attributes=attributes,
-            constants=constants,
-        ))
-
-    # * method: parse_parameter
-    def parse_parameter(self, parameter: str) -> str:
-        '''
-        Parse a parameter.
-
-        :param parameter: The parameter to parse.
-        :type parameter: str
-        :return: The parsed parameter.
-        :rtype: str
-        '''
-
-        # Parse the parameter.
-        try:
-            # If the parameter is an environment variable, get the value.
-            # Raise an exception if the environment variable is not found.
-            if parameter.startswith('$env.'):
-                result = os.getenv(parameter[5:]) 
-                if not result:
-                    raise Exception('Environment variable not found.')
-                return result
-            return parameter
-        
-        # Raise an error if the parameter parsing fails.
-        except Exception as e:
-            raise_error.execute(
-                'PARAMETER_PARSING_FAILED',
-                f'Error parsing parameter: {parameter} - {e}',
-                parameter,
-                str(e)
-            )
-
-    # * method: get_dependency
-    def get_dependency(self, attribute_id: str, **kwargs) -> Any:
->>>>>>> e43b3317
         '''
         Create a cache key for the container.
 
-<<<<<<< HEAD
         :param flags: The feature or data flags to use.
         :type flags: List[str]
         :return: The cache key.
@@ -268,21 +55,6 @@
 
         # Create the cache key from the flags.
         return f"feature_container{'_' + '_'.join(flags) if flags else ''}"
-=======
-        :param attribute_id: The attribute id of the dependency.
-        :type attribute_id: str
-        :param kwargs: Additional keyword arguments.
-        :type kwargs: dict
-        :return: The attribute value.
-        :rtype: Any
-        '''
-
-        # Create the injector.
-        injector = self.create_injector(**kwargs)
-
-        # Get attribute.
-        return getattr(injector, attribute_id)
->>>>>>> e43b3317
 
     # * method: build_injector
     def build_injector(self,
@@ -313,7 +85,6 @@
 
         # Create the dependencies for the injector.
         dependencies = {}
-<<<<<<< HEAD
         for attr in attributes:
             try:
                 dependencies[attr.id] = self.container_handler.get_dependency_type(attr, flags)
@@ -335,25 +106,6 @@
 
     # * method: get_dependency
     def get_dependency(self, attribute_id: str, flags: List[str] = []) -> Any:
-=======
-        for attribute_id in self.attributes:
-            attribute = self.attributes[attribute_id]
-            flag_map = dict(
-                feature=self.feature_flag,
-                data=self.data_flag,
-            )
-            dependencies[attribute_id] = self.import_dependency(attribute, flag_map[attribute.type])
-
-        # Create container.
-        return create_injector(
-            self.app_name,
-            **self.constants, 
-            **dependencies, 
-            **kwargs)
-
-    # * method: import_dependency
-    def import_dependency(self, attribute: ContainerAttribute, flag: str) -> Any:
->>>>>>> e43b3317
         '''
         Get an injector dependency by its attribute ID.
 
@@ -364,22 +116,11 @@
         # Get the cached injector.
         injector = self.build_injector(flags)
 
-<<<<<<< HEAD
         # Get the dependency from the injector.
         dependency = get_dependency.execute(
             injector=injector,
             dependency_name=attribute_id,
         )
-=======
-        # If there is still no dependency, raise an exception.
-        if not dependency:
-            raise_error.execute(
-                'DEPENDENCY_NOT_FOUND',
-                f'Dependency not found: {attribute.id} - {flag}',
-                attribute.id,
-                flag,
-            )
->>>>>>> e43b3317
 
         # Return the dependency.
         return dependency