--- conflicted
+++ resolved
@@ -22,13 +22,8 @@
     # * attribute: cache
     cache: CacheContext
 
-<<<<<<< HEAD
     # * attribute: container_handler
     container_handler: ContainerHandler
-=======
-    # * attribute: container_service
-    container_service: ContainerService
->>>>>>> 1affc6c3
 
     # * method: init
     def __init__(self, container_handler: ContainerHandler = None, cache: CacheContext = None):
@@ -44,12 +39,9 @@
         # Assign the attributes.
         self.cache = cache if cache else CacheContext()
 
-<<<<<<< HEAD
         # Set the container handler.
         self.container_handler = container_handler
     
-=======
->>>>>>> 1affc6c3
     # * method: create_cache_key
     def create_cache_key(self, flags: List[str] = None) -> str:
         '''
