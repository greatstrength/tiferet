# *** imports

# ** core
from typing import Any, Callable

# ** app
from .cache import CacheContext
from ..assets import (
    TiferetError, 
    TiferetAPIError,
    ERROR_NOT_FOUND_ID,
    DEFAULT_ERRORS
)
from ..models import Error
from ..commands.error import GetError
from ..configs import TiferetError as LegacyTiferetError

# *** contexts

# ** context: error_context
class ErrorContext(object):
    '''
    The error context object.
    '''

    # * attribute: error_service
    get_error_handler: Callable

    # * method: init
    def __init__(self, get_error_cmd: GetError):
        '''
        Initialize the error context.

        :param get_error_cmd: The command to get an error by id.
        :type get_error_cmd: GetError
        :param cache: The cache context to use for caching error data.
        :type cache: CacheContext
        '''

        # Assign the attributes.
        self.get_error_handler = get_error_cmd.execute
    
    # * method: get_error_by_code
    def get_error_by_code(self, error_code: str) -> Error:
        '''
        Get an error by its code.

        :param error_code: The error code to retrieve.
        :type error_code: str
        :return: The error object.
        :rtype: Error
        '''

        # Try to retrieve the error by its code.
        try:
            return self.get_error_handler(error_code, include_defaults=True)
        
        # If the error is not found, raise the "error not found" error.
        except TiferetError:
            
            # Retrieve and raise the "error not found" error to use its details.
            error: Error = Error.new(**DEFAULT_ERRORS.get(ERROR_NOT_FOUND_ID))
            raise TiferetAPIError(
                **error.format_response(),
                id=error_code
            )
<<<<<<< HEAD
=======
        
        # Return the retrieved error.
        return error
>>>>>>> b401db8f

    # * method: handle_error
    def handle_error(self, exception: TiferetError | LegacyTiferetError, lang: str = 'en_US') -> Any:
        '''
        Handle an error.

        :param exception: The exception to handle.
        :type exception: Exception
        :param lang: The language to use for the error message.
        :type lang: str
        :return: Whether the error was handled.
        :rtype: bool
        '''

<<<<<<< HEAD
        # Attempt to get the error by its code.
        # Raise the error if the error code is not found.
        try:
            error = self.get_error_by_code(exception.error_code)
        except TiferetError as e:
            raise e
=======
        # Raise the exception if it is not a Tiferet error.
        if not isinstance(exception, (TiferetError, LegacyTiferetError)):
            raise exception
>>>>>>> b401db8f

        # Format the error response.
        if isinstance(exception, LegacyTiferetError):
            error_message = error.format_message(
                lang,
                *exception.args
            )
        else:
            error_message = error.format_message(
                lang,
                **exception.kwargs
            )

        # Raise a new TiferetAPIError with the formatted error message.
        raise TiferetAPIError(**error.format_response(lang=lang, **exception.kwargs))<|MERGE_RESOLUTION|>--- conflicted
+++ resolved
@@ -64,12 +64,9 @@
                 **error.format_response(),
                 id=error_code
             )
-<<<<<<< HEAD
-=======
         
         # Return the retrieved error.
         return error
->>>>>>> b401db8f
 
     # * method: handle_error
     def handle_error(self, exception: TiferetError | LegacyTiferetError, lang: str = 'en_US') -> Any:
@@ -84,18 +81,9 @@
         :rtype: bool
         '''
 
-<<<<<<< HEAD
-        # Attempt to get the error by its code.
-        # Raise the error if the error code is not found.
-        try:
-            error = self.get_error_by_code(exception.error_code)
-        except TiferetError as e:
-            raise e
-=======
         # Raise the exception if it is not a Tiferet error.
         if not isinstance(exception, (TiferetError, LegacyTiferetError)):
             raise exception
->>>>>>> b401db8f
 
         # Format the error response.
         if isinstance(exception, LegacyTiferetError):
