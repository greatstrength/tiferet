# *** imports

# ** core
from typing import Any, Callable

# ** app
from .cache import CacheContext
from ..assets import (
    TiferetError, 
    TiferetAPIError,
    ERROR_NOT_FOUND_ID,
    DEFAULT_ERRORS
)
from ..models import Error
from ..commands.error import GetError
from ..configs import TiferetError as LegacyTiferetError

# *** contexts

# ** context: error_context
class ErrorContext(object):
    '''
    The error context object.
    '''

    # * attribute: error_service
    get_error_handler: Callable

    # * method: init
    def __init__(self, get_error_cmd: GetError):
        '''
        Initialize the error context.

        :param get_error_cmd: The command to get an error by id.
        :type get_error_cmd: GetError
        :param cache: The cache context to use for caching error data.
        :type cache: CacheContext
        '''

        # Assign the attributes.
        self.get_error_handler = get_error_cmd.execute
    
    # * method: get_error_by_code
    def get_error_by_code(self, error_code: str) -> Error:
        '''
        Get an error by its code.

        :param error_code: The error code to retrieve.
        :type error_code: str
        :return: The error object.
        :rtype: Error
        '''

        # Try to retrieve the error by its code.
        try:
            return self.get_error_handler(error_code, include_defaults=True)
        
        # If the error is not found, raise the "error not found" error.
        except TiferetError:
            
            # Retrieve and raise the "error not found" error to use its details.
            error: Error = Error.new(**DEFAULT_ERRORS.get(ERROR_NOT_FOUND_ID))
            raise TiferetAPIError(
                **error.format_response(),
                id=error_code
            )
        
        # Return the retrieved error.
        return error

    # * method: handle_error
    def handle_error(self, exception: TiferetError | LegacyTiferetError, lang: str = 'en_US') -> Any:
        '''
        Handle an error.

        :param exception: The exception to handle.
        :type exception: Exception
        :param lang: The language to use for the error message.
        :type lang: str
        :return: Whether the error was handled.
        :rtype: bool
        '''

<<<<<<< HEAD
        # Attempt to get the error by its code.
        # Raise the error if the error code is not found.
        try:
            error = self.get_error_by_code(exception.error_code)
        except TiferetError as e:
            raise e
=======
        # Raise the exception if it is not a Tiferet error.
        if not isinstance(exception, (TiferetError, LegacyTiferetError)):
            raise exception
>>>>>>> 455ccdb0

        
        # Format the error response.
        if isinstance(exception, LegacyTiferetError):
            error_message = error.format_message(
                lang,
                *exception.args
            )
        else:
            error_message = error.format_message(
                lang,
                **exception.kwargs
            )

        # Raise a new TiferetAPIError with the formatted error message.
        raise TiferetAPIError(**error.format_response(lang=lang, **exception.kwargs))<|MERGE_RESOLUTION|>--- conflicted
+++ resolved
@@ -64,9 +64,6 @@
                 **error.format_response(),
                 id=error_code
             )
-        
-        # Return the retrieved error.
-        return error
 
     # * method: handle_error
     def handle_error(self, exception: TiferetError | LegacyTiferetError, lang: str = 'en_US') -> Any:
@@ -81,20 +78,13 @@
         :rtype: bool
         '''
 
-<<<<<<< HEAD
         # Attempt to get the error by its code.
         # Raise the error if the error code is not found.
         try:
             error = self.get_error_by_code(exception.error_code)
         except TiferetError as e:
             raise e
-=======
-        # Raise the exception if it is not a Tiferet error.
-        if not isinstance(exception, (TiferetError, LegacyTiferetError)):
-            raise exception
->>>>>>> 455ccdb0
 
-        
         # Format the error response.
         if isinstance(exception, LegacyTiferetError):
             error_message = error.format_message(
