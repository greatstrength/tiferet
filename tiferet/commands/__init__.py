--- conflicted
+++ resolved
@@ -1,20 +1,11 @@
 # *** exports
 
 # ** app
-<<<<<<< HEAD
-from .settings import *
-from .settings import Command
-=======
 from .settings import Command, TiferetError
->>>>>>> b401db8f
 from .core import *
 from .static import (
     ParseParameter, 
     ImportDependency, 
     RaiseError
-<<<<<<< HEAD
 )
-=======
-)
-from ..assets import constants as const
->>>>>>> b401db8f
+from ..assets import constants as const