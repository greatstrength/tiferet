--- conflicted
+++ resolved
@@ -6,13 +6,8 @@
 from importlib import import_module
 
 # ** app
-<<<<<<< HEAD
-from .settings import Command, TiferetError as LegacyTiferetError
-from ..assets import TiferetError
-=======
 from .settings import Command
 from ..configs import TiferetError as LegacyTiferetError
->>>>>>> 455ccdb0
 
 
 # *** commands
@@ -119,26 +114,6 @@
 
         # Raise an error with the specified code and arguments.
         raise LegacyTiferetError(error_code, message, *args)
-<<<<<<< HEAD
-    
-    @staticmethod
-    def execute(error_code: str, message: str = None, **kwargs) -> None:
-        '''
-        Raise an error with a specific code and message.
-
-        :param error_code: The error code to raise.
-        :type error_code: str
-        :param message: An optional error message for internal exception handling.
-        :type message: str
-        :param kwargs: Additional keyword arguments for the error message.
-        :type kwargs: dict
-        '''
-
-        # Call the instance method to raise the error.
-        
-=======
->>>>>>> 455ccdb0
-
 
 # *** command_variables
 
