--- conflicted
+++ resolved
@@ -13,12 +13,8 @@
     AppAttribute
 )
 from ...contracts import AppRepository
-<<<<<<< HEAD
-from ..app import GetAppInterface, TiferetError
-=======
 from ..app import GetAppInterface
 from ..settings import TiferetError
->>>>>>> b401db8f
 
 # *** fixtures
 
