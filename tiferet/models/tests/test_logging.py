--- conflicted
+++ resolved
@@ -63,11 +63,7 @@
 def handler_no_optional(formatter: Formatter) -> Handler:
     '''
     Fixture to create a Handler object without optional attributes.
-<<<<<<< HEAD
-    
-=======
-
->>>>>>> 0b309d06
+
     :param formatter: The formatter to associate with the handler.
     :type formatter: Formatter
     '''
