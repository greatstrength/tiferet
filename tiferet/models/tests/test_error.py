--- conflicted
+++ resolved
@@ -6,15 +6,11 @@
 import pytest
 
 # ** app
-<<<<<<< HEAD
-from ..error import *
-=======
 from ..error import (
     ModelObject,
     Error,
     ErrorMessage
 )
->>>>>>> 0b309d06
 
 # *** fixtures
 
@@ -63,11 +59,7 @@
     :return: The Error instance.
     :rtype: Error
     '''
-<<<<<<< HEAD
-    
-=======
-
->>>>>>> 0b309d06
+
     # Create the error object.
     return Error.new(
         name='Test Error',
@@ -88,11 +80,7 @@
     :return: The Error instance.
     :rtype: Error
     '''
-<<<<<<< HEAD
     
-=======
-
->>>>>>> 0b309d06
     # Create the error object.
     return Error.new(
         name='Test Formatted Error',
@@ -267,7 +255,6 @@
     :type error: Error
     '''
 
-<<<<<<< HEAD
 # ** test: error_format_response_unsupported_lang
 def test_error_format_response_unsupported_lang(error: Error):
     '''
@@ -277,18 +264,12 @@
     :type error: Error
     '''
 
-=======
->>>>>>> 0b309d06
     # Test formatting the error response with unsupported language
     response = error.format_response('fr_FR')
 
     # Verify that the response is None.
     assert not response
 
-<<<<<<< HEAD
-
-=======
->>>>>>> 0b309d06
 # ** test: error_set_message
 def test_error_set_message(error: Error):
     '''
@@ -306,10 +287,6 @@
     assert error.message[0].lang == 'en_US'
     assert error.message[0].text == 'A new error occurred.'
 
-<<<<<<< HEAD
-
-=======
->>>>>>> 0b309d06
 # ** test: error_set_message_new_lang
 def test_error_set_message_new_lang(error: Error):
     '''
