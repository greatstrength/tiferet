"""Tests for Tiferet Models Settings"""

# *** imports

# ** infra
import pytest

# ** app
from ..settings import (
    ModelObject,
    Entity,
    ValueObject,
    StringType,
)

# *** fixtures

# ** fixture: test_model_object
@pytest.fixture
def test_model_object() -> ModelObject:
    '''
    Fixture for a basic ModelObject subclass.

    :return: The ModelObject subclass.
    :rtype: ModelObject
    '''

    # Define a simple ModelObject subclass.
    class TestModelObject(ModelObject):
        attribute = StringType(
            required=True,
            metadata=dict(
                description='The attribute.'
            ),
        )

    # Return the class.
    return TestModelObject

# ** fixture: test_entity
@pytest.fixture
def test_entity() -> Entity:
    '''
    Fixture for a basic Entity subclass.

    :return: The Entity subclass.
    :rtype: Entity
    '''

    # Define a simple Entity subclass.
    class TestEntity(Entity):
        id = StringType(
            required=True,
            metadata=dict(
                description='The entity unique identifier.'
            ),
        )

    # Return the class.
    return TestEntity

# ** fixture: test_value_object
@pytest.fixture
def test_value_object() -> ValueObject:
    '''
    Fixture for a basic ValueObject subclass.

    :return: The ValueObject subclass.
    :rtype: ValueObject
    '''

    # Define a simple ValueObject subclass.
    class TestValueObject(ValueObject):
        attribute = StringType(
            required=True,
            metadata=dict(
                description='The attribute.'
            ),
        )

    # Return the class.
    return TestValueObject

# *** tests

# ** test: model_object_new
def test_model_object_new(test_model_object: ModelObject):
    '''
    Test the ModelObject.new method.

    :param test_model_object: The ModelObject subclass to test.
    :type test_model_object: ModelObject
    '''
<<<<<<< HEAD
    
=======

>>>>>>> 0b309d06
    # Create a new model object using the fixture.
    model_object = ModelObject.new(test_model_object, attribute='test')

    # Assert the model object is valid.
    assert isinstance(model_object, test_model_object)
    assert model_object.attribute == 'test'

# ** test: entity_new
def test_entity_new(test_entity: Entity):
    '''
    Test the Entity.new method.

    :param test_entity: The Entity subclass to test.
    :type test_entity: Entity
    '''

    # Create a new entity using the fixture.
    entity = Entity.new(test_entity, 
        id='test',
        name='Test Entity',
        description='This is a test entity.'
    )

    # Assert the entity is valid.
    assert isinstance(entity, test_entity)
    assert entity.id == 'test'
    assert entity.name == 'Test Entity'
    assert entity.description == 'This is a test entity.'

# ** test: value_object_new
def test_value_object_new(test_value_object: ValueObject):
    '''
    Test the ValueObject.new method.

    :param test_value_object: The ValueObject subclass to test.
    :type test_value_object: ValueObject
    '''

    # Create a new value object using the fixture.
    value_object = ValueObject.new(test_value_object, 
        attribute='test',
        name='Test Value Object',
        description='This is a test value object.'
    )

    # Assert the value object is valid.
    assert isinstance(value_object, test_value_object)
    assert value_object.attribute == 'test'
    assert value_object.name == 'Test Value Object'
    assert value_object.description == 'This is a test value object.'<|MERGE_RESOLUTION|>--- conflicted
+++ resolved
@@ -91,11 +91,7 @@
     :param test_model_object: The ModelObject subclass to test.
     :type test_model_object: ModelObject
     '''
-<<<<<<< HEAD
     
-=======
-
->>>>>>> 0b309d06
     # Create a new model object using the fixture.
     model_object = ModelObject.new(test_model_object, attribute='test')
 
