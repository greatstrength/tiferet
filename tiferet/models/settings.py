--- conflicted
+++ resolved
@@ -117,10 +117,6 @@
 
         # Return the new model object.
         return model_object
-<<<<<<< HEAD
-
-=======
->>>>>>> 0b309d06
 
 # ** model: value_object
 class ValueObject(ModelObject):
