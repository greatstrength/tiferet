"""Tiferet App Models"""

# *** imports

# ** core
from typing import Dict
<<<<<<< HEAD

# ** app
from .settings import *
=======
>>>>>>> 1affc6c3

# ** app
from .settings import (
    ModelObject,
    StringType,
    ListType,
    DictType,
    ModelType,
)

# *** models

# ** model: app_attribute
class AppAttribute(ModelObject):
    '''
    An app dependency attribute that defines the dependency attributes for an app interface.
    '''

    # * attribute: module_path
    module_path = StringType(
        required=True,
        metadata=dict(
            description='The module path for the app dependency.'
        )
    )

    # * attribute: class_name
    class_name = StringType(
        required=True,
        metadata=dict(
            description='The class name for the app dependency.'
        )
    )

    # * attribute: attribute_id
    attribute_id = StringType(
        required=True,
        metadata=dict(
            description='The attribute id for the application dependency.'
        ),
    )

    # * attribute: parameters
    parameters = DictType(
        StringType,
        default={},
        metadata=dict(
            description='The parameters for the application dependency.'
        ),
    )

# ** model: app_interface
class AppInterface(ModelObject):
    '''
    The base application interface object.
    '''

    id = StringType(
        required=True,
        metadata=dict(
            description='The unique identifier for the application interface.'
        ),
    )

    # * attribute: name
    name = StringType(
        required=True,
        metadata=dict(
            description='The name of the application interface.'
        ),
    )

    # * attribute: description
    description = StringType(
        metadata=dict(
            description='The description of the application interface.'
        ),
    )

    # * attribute: module_path
    module_path = StringType(
        required=True,
        metadata=dict(
            description='The module path for the application instance context.'
        ),
    )

    # * attribute: class_name
    class_name = StringType(
        required=True,
        metadata=dict(
            description='The class name for the application instance context.'
        ),
    )

    # * logger_id
    logger_id = StringType(
        default='default',
        metadata=dict(
            description='The logger ID for the application instance.'
        ),
    )

    # attribute: feature_flag
    feature_flag = StringType(
        default='default',
        metadata=dict(
            description='The feature flag.'
        ),
    )

    # attribute: data_flag
    data_flag = StringType(
        default='default',
        metadata=dict(
            description='The data flag.'
        ),
    )

    # * attribute: attributes
    attributes = ListType(
        ModelType(AppAttribute),
        required=True,
        default=[],
        metadata=dict(
            description='The application instance attributes.'
        ),
    )

    # * attribute: constants
    constants = DictType(
        StringType,
        default={},
        metadata=dict(
            description='The application dependency constants.'
        ),
    )

    # * method: add_attribute
    def add_attribute(self, module_path: str, class_name: str, attribute_id: str, parameters: Dict[str, str] = {}) -> None:
        '''
        Add a dependency attribute to the app interface.

        :param module_path: The module path for the app dependency attribute.
        :type module_path: str
        :param class_name: The class name for the app dependency attribute.
        :type class_name: str
        :param attribute_id: The id for the app dependency attribute.
        :type attribute_id: str
        :param params: Additional parameters for the app dependency attribute.
        :type params: dict
        '''

<<<<<<< HEAD
        # Create a new AppDependency object and add it to the list of dependencies.
        self.attributes.append(ModelObject.new(
=======
        # Create a new AppDependency object.
        dependency = ModelObject.new(
>>>>>>> 1affc6c3
            AppAttribute,
            module_path=module_path,
            class_name=class_name,
            attribute_id=attribute_id,
            parameters=parameters,
<<<<<<< HEAD
        ))
    
=======
        )

        # Add the dependency to the list of dependencies.
        self.attributes.append(dependency)

>>>>>>> 1affc6c3
    # * method: get_attribute
    def get_attribute(self, attribute_id: str) -> AppAttribute:
        '''
        Get the dependency attribute by attribute id.

        :param attribute_id: The attribute id of the dependency attribute.
        :type attribute_id: str
        :return: The dependency attribute.
        :rtype: AppAttribute
        '''

        # Get the dependency attribute by attribute id.
        return next((attr for attr in self.attributes if attr.attribute_id == attribute_id), None)<|MERGE_RESOLUTION|>--- conflicted
+++ resolved
@@ -4,12 +4,6 @@
 
 # ** core
 from typing import Dict
-<<<<<<< HEAD
-
-# ** app
-from .settings import *
-=======
->>>>>>> 1affc6c3
 
 # ** app
 from .settings import (
@@ -163,28 +157,18 @@
         :type params: dict
         '''
 
-<<<<<<< HEAD
-        # Create a new AppDependency object and add it to the list of dependencies.
-        self.attributes.append(ModelObject.new(
-=======
         # Create a new AppDependency object.
         dependency = ModelObject.new(
->>>>>>> 1affc6c3
             AppAttribute,
             module_path=module_path,
             class_name=class_name,
             attribute_id=attribute_id,
             parameters=parameters,
-<<<<<<< HEAD
-        ))
-    
-=======
         )
 
         # Add the dependency to the list of dependencies.
         self.attributes.append(dependency)
 
->>>>>>> 1affc6c3
     # * method: get_attribute
     def get_attribute(self, attribute_id: str) -> AppAttribute:
         '''
