--- conflicted
+++ resolved
@@ -13,10 +13,6 @@
     DictType,
     ModelType,
 )
-<<<<<<< HEAD
-from .settings import ModelObject, ModelObject # Keep this until we refactor all usages.
-=======
->>>>>>> 42a0bb6d
 
 # *** models
 
