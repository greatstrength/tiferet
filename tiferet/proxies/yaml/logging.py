"""Tiferet Logging YAML Proxy"""

# *** imports

# ** core
<<<<<<< HEAD
from typing import List, Tuple, Any

# ** app
from ...data.logging import LoggingSettingsData
from ...contracts.logging import (
=======
from typing import (
    List,
    Any,
    Tuple,
    Callable
)

# ** app
from ...commands import raise_error, TiferetError
from ...data import LoggingSettingsData
from ...contracts import (
>>>>>>> 832a2902
    LoggingRepository,
    FormatterContract,
    HandlerContract,
    LoggerContract
)
<<<<<<< HEAD
from .core import (
    YamlConfigurationProxy,
    raise_error
)
=======
from .settings import YamlConfigurationProxy
>>>>>>> 832a2902

# *** proxies

# ** proxy: logging_yaml_proxy
class LoggingYamlProxy(LoggingRepository, YamlConfigurationProxy):
    '''
    YAML proxy for logging configurations.
    '''

    # * init
    def __init__(self, logging_config_file: str):
        '''
        Initialize the YAML proxy.

        :param logging_config_file: The YAML file path for the logging configuration.
        :type logging_config_file: str
        '''

        # Set the logging configuration file.
        super().__init__(logging_config_file)

    # * method: load_yaml
    def load_yaml(
            self,
            start_node: Callable = lambda data: data,
            create_data: Callable = lambda data: data
        ) -> Any:
        '''
        Load data from the YAML configuration file.

        :param start_node: The starting node in the YAML file.
        :type start_node: callable
        :param create_data: A callable to create data objects from the loaded data.
        :type create_data: callable
        :return: The loaded data.
        :rtype: Any
        '''

        # Load the YAML file contents using the yaml config proxy.
        try:
            return super().load_yaml(
                start_node=start_node,
                create_data=create_data
            )

        # Raise an error if the loading fails.
        except Exception as e:
            raise_error.execute(
                'LOGGING_CONFIG_LOADING_FAILED',
                f'Unable to load logging configuration file {self.config_file}: {e}.',
                self.config_file,
                str(e)
            )

    # * method: list_all
    def list_all(self) -> Tuple[List[FormatterContract], List[HandlerContract], List[LoggerContract]]:
        '''
        List all formatter, handler, and logger configurations from the YAML file.

        :return: Lists of formatter, handler, and logger configurations.
        :rtype: Tuple[List[FormatterContract], List[HandlerContract], List[LoggerContract]]
        '''

        # Load the YAML data for formatters, handlers, and loggers.
        data = self.load_yaml(
            create_data=lambda data: LoggingSettingsData.from_yaml_data(
                **data
            ),
            start_node=lambda data: data.get('logging', {})
        )

        # Ensure the loaded data is in the expected format.
        return (
            [formatter.map() for formatter in data.formatters.values()],
            [handler.map() for handler in data.handlers.values()],
            [logger.map() for logger in data.loggers.values()]
        )<|MERGE_RESOLUTION|>--- conflicted
+++ resolved
@@ -3,13 +3,6 @@
 # *** imports
 
 # ** core
-<<<<<<< HEAD
-from typing import List, Tuple, Any
-
-# ** app
-from ...data.logging import LoggingSettingsData
-from ...contracts.logging import (
-=======
 from typing import (
     List,
     Any,
@@ -18,23 +11,15 @@
 )
 
 # ** app
-from ...commands import raise_error, TiferetError
+from ...commands import raise_error
 from ...data import LoggingSettingsData
 from ...contracts import (
->>>>>>> 832a2902
     LoggingRepository,
     FormatterContract,
     HandlerContract,
     LoggerContract
 )
-<<<<<<< HEAD
-from .core import (
-    YamlConfigurationProxy,
-    raise_error
-)
-=======
 from .settings import YamlConfigurationProxy
->>>>>>> 832a2902
 
 # *** proxies
 
