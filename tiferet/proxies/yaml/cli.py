"""Tiferet CLI YAML Proxy"""

# *** imports

# ** core
from typing import Any, List

# ** app
<<<<<<< HEAD
from ...data.cli import *
from ...contracts.cli import (
=======
from ...commands import raise_error, TiferetError
from ...models import (
    ModelObject,
    CliArgument,
    CliCommand
)
from ...data import CliCommandYamlData, DataObject
from ...contracts import (
>>>>>>> 832a2902
    CliRepository,
    CliCommandContract,
    CliArgumentContract,
)
<<<<<<< HEAD
from .core import (
    YamlConfigurationProxy,
    raise_error
)
=======
from .settings import YamlConfigurationProxy
>>>>>>> 832a2902

# *** proxies

# ** proxy: cli_yaml_proxy
class CliYamlProxy(CliRepository, YamlConfigurationProxy):
    '''
    The YAML proxy for the CLI configuration.
    This proxy is used to manage the command line interface configuration in YAML format.
    '''

    # * method: init
    def __init__(self, cli_config_file: str):
        '''
        Initialize the CLI YAML proxy.

        :param cli_config_file: The path to the CLI configuration file.
        :type cli_config_file: str
        '''

        # Initialize the base class with the provided configuration file.
        super().__init__(cli_config_file)

    # * method: load_yaml
    def load_yaml(self, start_node: callable = lambda data: data, create_data: callable = lambda data: data) -> Any:
        '''
        Load data from the YAML configuration file.

        :param start_node: The starting node in the YAML file.
        :type start_node: callable
        :param create_data: A callable to create data objects from the loaded data.
        :type create_data: callable
        :return: The loaded data.
        :rtype: Any
        '''

        # Load the YAML file contents using the yaml config proxy.
        try:
            return super().load_yaml(
                start_node=start_node,
                create_data=create_data
            )

        # Raise an error if the loading fails.
        except Exception as e:
            raise_error.execute(
                'CLI_CONFIG_LOADING_FAILED',
                f'Unable to load CLI configuration file {self.config_file}: {e}.',
                self.config_file,
                e
            )

    # * method: get_command
    def get_command(self, command_id: str) -> CliCommandContract:
        '''
        Get a command by its group and name.

        :param command_id: The unique identifier for the command.
        :type command_id: str
        :return: The command object.
        :rtype: CliCommandContract
        '''

        # Load the YAML data for the command.
        yaml_data: CliCommandYamlData = self.load_yaml(
            start_node=lambda data: data.get('cli', {}).get('cmds', {}).get(command_id, {}),
            create_data=lambda data: DataObject.from_data(
                CliCommandYamlData,
                id=command_id,
                **data
            )
        )

        # Return the command object created from the YAML data.
        return yaml_data.map()

    # * method: get_commands
    def get_commands(self) -> List[CliCommandContract]:
        '''
        Get all commands available in the CLI service.

        :return: A list of CLI commands.
        :rtype: List[CliCommandContract]
        '''

        # Load the YAML data for the commands.
        result: List[CliCommand] = self.load_yaml(
            start_node=lambda data: data.get('cli', {}).get('cmds', []),
            create_data=lambda data: [DataObject.from_data(
                CliCommandYamlData,
                id=id,
                **cmd_data
            ) for id, cmd_data in data.items()]
        )

        # Return the result if it exists, otherwise return an empty list.
        return [cmd.map() for cmd in result] if result else []
    
    # * method: get_parent_arguments
    def get_parent_arguments(self) -> List[CliArgumentContract]:
        '''
        Get the parent arguments for the CLI commands.
        :return: A list of parent arguments.
        :rtype: List[CliArgumentContract]
        '''

        # Load the YAML data for the parent arguments.
        result: List[CliArgument] = self.load_yaml(
            start_node=lambda data: data.get('cli', {}).get('parent_args', []),
            create_data=lambda data: [ModelObject.new(
                CliArgument,
                **arg_data
            ) for arg_data in data]
        )

        # Return the result if it exists, otherwise return an empty list.
        return result if result else []<|MERGE_RESOLUTION|>--- conflicted
+++ resolved
@@ -6,11 +6,7 @@
 from typing import Any, List
 
 # ** app
-<<<<<<< HEAD
-from ...data.cli import *
-from ...contracts.cli import (
-=======
-from ...commands import raise_error, TiferetError
+from ...commands import raise_error
 from ...models import (
     ModelObject,
     CliArgument,
@@ -18,19 +14,11 @@
 )
 from ...data import CliCommandYamlData, DataObject
 from ...contracts import (
->>>>>>> 832a2902
     CliRepository,
     CliCommandContract,
     CliArgumentContract,
 )
-<<<<<<< HEAD
-from .core import (
-    YamlConfigurationProxy,
-    raise_error
-)
-=======
 from .settings import YamlConfigurationProxy
->>>>>>> 832a2902
 
 # *** proxies
 
