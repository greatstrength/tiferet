"""Tiferet Container YAML Proxy"""

# *** imports

# ** core
from typing import (
    Any, 
    List,
    Tuple,
    Dict,
    Callable
)

# ** app
<<<<<<< HEAD
from ...data.container import ContainerAttributeYamlData
from ...contracts.container import ContainerRepository, ContainerAttribute
from .core import (
    YamlConfigurationProxy,
    raise_error
)

=======
from ...commands import (
    raise_error,
    TiferetError
)
from ...data import ContainerAttributeYamlData
from ...contracts import ContainerRepository, ContainerAttributeContract
from .settings import YamlConfigurationProxy
>>>>>>> 832a2902

# *** proxies

# ** proxy: container_yaml_proxy
class ContainerYamlProxy(ContainerRepository, YamlConfigurationProxy):
    '''
    Yaml proxy for container attributes.
    '''

    # * init
    def __init__(self, container_config_file: str):
        '''
        Initialize the yaml proxy.
        
        :param container_config_file: The YAML file path for the container configuration.
        :type container_config_file: str
        '''

        # Set the container configuration file.
        super().__init__(container_config_file)

    # * method: load_yaml
    def load_yaml(
            self, 
            start_node: Callable = lambda data: data,
            create_data: Callable = lambda data: data
        ) -> Any:
        '''
        Load data from the YAML configuration file.
        :param start_node: The starting node in the YAML file.
        :type start_node: str
        :param create_data: A callable to create data objects from the loaded data.
        :type create_data: callable
        :return: The loaded data.
        :rtype: Any
        '''

        # Load the YAML file contents using the yaml config proxy.
        try:
            return super().load_yaml(
                start_node=start_node,
                create_data=create_data
            )

        # Raise an error if the loading fails.
        except Exception as e:
            raise_error.execute(
                'CONTAINER_CONFIG_LOADING_FAILED',
                f'Unable to load container configuration file {self.config_file}: {e}.',
                self.config_file,
                str(e)
            )

    # * method: get_attribute
    def get_attribute(self, attribute_id: str) -> ContainerAttributeContract:
        '''
        Get the attribute from the yaml file.

        :param attribute_id: The attribute id.
        :type attribute_id: str
        :return: The container attribute.
        :rtype: ContainerAttributeContract
        '''

        # Load the attribute data from the yaml configuration file.
        data = self.load_yaml(
            create_data=lambda data: ContainerAttributeYamlData.from_data(
                id=attribute_id, **data),
            start_node=lambda data: data.get('attrs').get(attribute_id),
        )

        # If the data is None or the type does not match, return None.
        # Remove the type logic later, as the type parameter will be removed in v2 (obsolete).
        if data is None:
            return None

        # Return the attribute.
        return data.map()

    # * method: list_all
    def list_all(self) -> Tuple[List[ContainerAttributeContract], Dict[str, str]]:
        '''
        List all the container attributes and constants.

        :return: The list of container attributes and constants.
        :rtype: Tuple[List[ContainerAttributeContract], Dict[str, str]]
        '''

        # Define create data function to parse the YAML file.
        def create_data(data):
            
            # Create a list of ContainerAttributeYamlData objects from the YAML data.
            attrs = [
                ContainerAttributeYamlData.from_data(id=id, **attr_data)
                for id, attr_data in data.get('attrs', {}).items()
            ] if data.get('attrs') else []

            # Get the constants from the YAML data.
            consts = data.get('const', {}) if data.get('const') else {}

            # Return the parsed attributes and constants.
            return attrs, consts

        # Load the attribute data from the yaml configuration file.
        attr_data, consts = self.load_yaml(
            create_data=create_data
        )

        # Return the list of container attributes.
        return (
            [data.map() for data in attr_data],
            consts
        )<|MERGE_RESOLUTION|>--- conflicted
+++ resolved
@@ -12,23 +12,10 @@
 )
 
 # ** app
-<<<<<<< HEAD
-from ...data.container import ContainerAttributeYamlData
-from ...contracts.container import ContainerRepository, ContainerAttribute
-from .core import (
-    YamlConfigurationProxy,
-    raise_error
-)
-
-=======
-from ...commands import (
-    raise_error,
-    TiferetError
-)
+from ...commands import raise_error
 from ...data import ContainerAttributeYamlData
 from ...contracts import ContainerRepository, ContainerAttributeContract
 from .settings import YamlConfigurationProxy
->>>>>>> 832a2902
 
 # *** proxies
 
