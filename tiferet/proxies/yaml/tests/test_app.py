--- conflicted
+++ resolved
@@ -7,12 +7,7 @@
 import yaml
 
 # ** app
-<<<<<<< HEAD
-from ....commands import TiferetError
-from ....data import DataObject, AppInterfaceConfigData
-=======
 from ....assets import TiferetError
->>>>>>> 455ccdb0
 from ..app import AppYamlProxy
 
 # *** fixtures
