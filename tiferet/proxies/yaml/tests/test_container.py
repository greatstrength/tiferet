--- conflicted
+++ resolved
@@ -1,9 +1,4 @@
 """Tiferet Container YAML Proxy Tests Exports"""
-<<<<<<< HEAD
-
-# *** imports
-=======
->>>>>>> 7b57168b
 
 # *** imports
 
@@ -13,11 +8,7 @@
 
 # ** app
 from ....commands import TiferetError
-<<<<<<< HEAD
-from ....data import DataObject, ContainerAttributeConfigData, FlaggedDependencyConfigData
-=======
 from ....data import DataObject, ContainerAttributeConfigData
->>>>>>> 7b57168b
 from ..container import ContainerYamlProxy
 
 # *** fixtures
