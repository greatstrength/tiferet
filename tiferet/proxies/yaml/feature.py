--- conflicted
+++ resolved
@@ -6,21 +6,10 @@
 from typing import Any, List
 
 # ** app
-<<<<<<< HEAD
-from ...contracts.feature import Feature, FeatureRepository
-from ...data import DataObject
-from ...data.feature import FeatureData as FeatureYamlData
-from .core import (
-    YamlConfigurationProxy,
-    raise_error
-)
-
-=======
-from ...commands import raise_error, TiferetError
+from ...commands import raise_error
 from ...contracts import FeatureContract, FeatureRepository
 from ...data import DataObject, FeatureYamlData
 from .settings import YamlConfigurationProxy
->>>>>>> 832a2902
 
 # *** proxies
 
