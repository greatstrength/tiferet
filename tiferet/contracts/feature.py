"""Tiferet Feature Data Transfer Objects"""

# *** imports

# ** core
from abc import abstractmethod
from typing import (
    List,
    Dict,
    Any
)

# ** app
from .settings import (
    ModelContract,
    Repository,
    Service
)

# *** contacts

# ** contract: request
class Request(ModelContract):
    '''
    Request contract for feature execution.
    '''

    # * attribute: headers
    headers: Dict[str, str]

    # * attribute: data
    data: Dict[str, Any]

    # * attribute: debug
    debug: bool

    # * attribute: result
    result: str

    # * method: set_result
    def set_result(self, result: Any):
        '''
        Set the result of the request.

        :param result: The result to set.
        :type result: Any
        '''
        raise NotImplementedError('The set_result method must be implemented by the request model.')

# ** contract: feature_command
class FeatureCommand(ModelContract):
    '''
    Feature command contract.
    '''

    # * attribute: id
    id: str

    # * attribute: name
    name: str

    # * attribute: description
    description: str

    # * attribute: data_key
    data_key: str

    # * attribute: pass_on_error
    pass_on_error: bool

    # * attribute: parameters
    parameters: Dict[str, Any]

# ** contract: feature
class Feature(ModelContract):
    '''
    Feature contract.
    '''

    # * attribute: id
    id: str

    # * attribute: commands
    commands: List[FeatureCommand]

<<<<<<< HEAD
    # * method: add_command
    @abstractmethod
    def add_command(self, command: FeatureCommand, position: int = None) -> None:
        '''
        Add a command to the feature.

        :param command: The command to add.
        :type command: FeatureCommand
        :param position: The position to insert the command at. If None, append to the end.
        :type position: int
        '''
        raise NotImplementedError('The add_command method must be implemented by the feature model.')


=======
>>>>>>> 832a2902
# ** contract: feature_repository
class FeatureRepository(Repository):
    '''
    Feature repository interface.
    '''

    # * method: exists
    @abstractmethod
    def exists(self, id: str) -> bool:
        '''
        Verifies if the feature exists.

        :param id: The feature id.
        :type id: str
        :return: Whether the feature exists.
        :rtype: bool
        '''
        raise NotImplementedError('The exists method must be implemented by the feature repository.')

    # * method: get
    @abstractmethod
    def get(self, id: str) -> Feature:
        '''
        Get the feature by id.

        :param id: The feature id.
        :type id: str
        :return: The feature object.
        :rtype: Any
        '''
        raise NotImplementedError('The get method must be implemented by the feature repository.')

    # * method: list
    @abstractmethod
    def list(self, group_id: str = None) -> List[Feature]:
        '''
        List the features.

        :param group_id: The group id.
        :type group_id: str
        :return: The list of features.
        :rtype: List[Feature]
        '''
        raise NotImplementedError('The list method must be implemented by the feature repository.')


# ** contract: feature_service
class FeatureService(Service):
    '''
    Feature service contract.
    '''

    # * method: parse_parameter
    @abstractmethod
    def parse_parameter(self, parameter: str, request: Request = None) -> str:
        '''
        Parse a parameter.

        :param parameter: The parameter to parse.
        :type parameter: str
        :param request: The request object containing data for parameter parsing.
        :type request: Request
        :return: The parsed parameter.
        :rtype : str
        '''
        raise NotImplementedError('The parse_parameter method must be implemented by the feature service.')

    # * method: get_feature
    @abstractmethod
    def get_feature(self, feature_id: str) -> Feature:
        '''
        Get a feature by its ID.

        :param feature_id: The ID of the feature to retrieve.
        :type feature_id: str
        :return: The feature object.
        :rtype: Feature
        '''
        raise NotImplementedError('The get_feature method must be implemented by the feature service.')
<|MERGE_RESOLUTION|>--- conflicted
+++ resolved
@@ -83,23 +83,6 @@
     # * attribute: commands
     commands: List[FeatureCommand]
 
-<<<<<<< HEAD
-    # * method: add_command
-    @abstractmethod
-    def add_command(self, command: FeatureCommand, position: int = None) -> None:
-        '''
-        Add a command to the feature.
-
-        :param command: The command to add.
-        :type command: FeatureCommand
-        :param position: The position to insert the command at. If None, append to the end.
-        :type position: int
-        '''
-        raise NotImplementedError('The add_command method must be implemented by the feature model.')
-
-
-=======
->>>>>>> 832a2902
 # ** contract: feature_repository
 class FeatureRepository(Repository):
     '''
