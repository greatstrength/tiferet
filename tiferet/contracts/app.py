--- conflicted
+++ resolved
@@ -81,25 +81,14 @@
 
     # * method: get_interface
     @abstractmethod
-<<<<<<< HEAD
     def get_interface(self, interface_id: str) -> AppInterfaceContract:
-=======
-    def get_interface(self, interface_id: str) -> AppInterface:
->>>>>>> 1affc6c3
         '''
         Get the app interface settings by its ID.
 
-<<<<<<< HEAD
-        : param interface_id: The app interface ID.
-        :type interface_id: str
-        :return: The app interface settings.
-        :rtype: AppInterfaceContract
-=======
         :param interface_id: The unique identifier for the app interface.
         :type interface_id: str
         :return: The app interface.
         :rtype: AppInterface
->>>>>>> 1affc6c3
         '''
         # Not implemented.
         raise NotImplementedError('get_interface method is required for AppRepository.')
@@ -114,13 +103,10 @@
         :rtype: List[AppInterfaceContract]
         '''
         # Not implemented.
-<<<<<<< HEAD
-        raise NotImplementedError('list_interfaces method is required for AppRepository.')
-=======
         raise NotImplementedError('list_interfaces method is required for AppRepository.')
     
     # * method: save_interface
-    def save_interface(self, interface: AppInterface):
+    def save_interface(self, interface: AppInterfaceContract):
         '''
         Save the app interface settings.
 
@@ -174,7 +160,7 @@
 
     # * method: load_app_instance
     @abstractmethod
-    def load_app_instance(self, app_interface: AppInterface, default_attrs: List[AppAttribute]) -> Any:
+    def load_app_instance(self, app_interface: AppInterfaceContract, default_attrs: List[AppAttributeContract]) -> Any:
         '''
         Create the app dependency injector.
 
@@ -190,7 +176,7 @@
     
     # * method: get_app_interface
     @abstractmethod
-    def get_app_interface(self, interface_id: str) -> AppInterface:
+    def get_app_interface(self, interface_id: str) -> AppInterfaceContract:
         '''
         Get the app interface by its unique identifier.
 
@@ -201,4 +187,3 @@
         '''
         # Not implemented.
         raise NotImplementedError('get_app_interface method is required for AppService.')
->>>>>>> 1affc6c3
