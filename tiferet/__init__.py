<<<<<<< HEAD
# *** exports

# ** app
from .contexts.app import AppManagerContext as App
from .handlers import *
from .commands import *
from .models import *
from .contracts import *
from .data import *
from .proxies import *
=======
"""Tiferet Version and Global Exports"""

# *** exports

# ** app
# Export the main application context and related modules.
# Use a try-except block to avoid import errors on build systems.
try:
    from .contexts import AppManagerContext as App
    from .models import (
        ModelObject,
        StringType,
        IntegerType,
        BooleanType,
        FloatType,
        ListType,
        DictType,
        ModelType,
    )
    from .commands import *
    from .contracts import (
        ModelContract,
        Repository
    )
    from .data import DataObject
    from .proxies import YamlConfigurationProxy
except:
    pass

# *** version

__version__ = '1.1.6'
>>>>>>> 832a2902
<|MERGE_RESOLUTION|>--- conflicted
+++ resolved
@@ -1,15 +1,3 @@
-<<<<<<< HEAD
-# *** exports
-
-# ** app
-from .contexts.app import AppManagerContext as App
-from .handlers import *
-from .commands import *
-from .models import *
-from .contracts import *
-from .data import *
-from .proxies import *
-=======
 """Tiferet Version and Global Exports"""
 
 # *** exports
@@ -41,5 +29,4 @@
 
 # *** version
 
-__version__ = '1.1.6'
->>>>>>> 832a2902
+__version__ = '1.1.12'