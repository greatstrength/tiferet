"""Tiferet Version and Global Exports"""

# *** exports

# ** app
<<<<<<< HEAD
# Export the main application context and related modules.
# Use a try-except block to avoid import errors on build systems.
try:
    from .contexts import AppManagerContext as App
    from .models import (
        ModelObject,
        StringType,
        IntegerType,
        BooleanType,
        FloatType,
        ListType,
        DictType,
        ModelType,
    )
    from .commands import *
    from .contracts import (
        ModelContract,
        Repository
    )
    from .data import DataObject
    from .proxies import (
        YamlFileProxy,
        JsonFileProxy,
        CsvFileProxy
    )
    from .middleware import (
        File,
        FileLoaderMiddleware,
        Yaml,
        YamlLoaderMiddleware,
        Json,
        JsonLoaderMiddleware,
        Csv,
        CsvLoaderMiddleware,
        CsvDict,
        CsvDictLoaderMiddleware
    )
except:
    pass

# *** version

__version__ = '1.3.0'
=======
from .main import AppManager as App
>>>>>>> e43b3317
<|MERGE_RESOLUTION|>--- conflicted
+++ resolved
@@ -3,7 +3,6 @@
 # *** exports
 
 # ** app
-<<<<<<< HEAD
 # Export the main application context and related modules.
 # Use a try-except block to avoid import errors on build systems.
 try:
@@ -46,7 +45,4 @@
 
 # *** version
 
-__version__ = '1.3.0'
-=======
-from .main import AppManager as App
->>>>>>> e43b3317
+__version__ = '2.0.0a0'