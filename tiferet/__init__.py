"""Tiferet Version and Global Exports"""

# *** exports

# ** app
# Export the main application context and related modules.
# Use a try-except block to avoid import errors on build systems.
try:
    from .assets import TiferetError, TiferetAPIError
    from .contexts import AppManagerContext as App
    from .models import (
        ModelObject,
        StringType,
        IntegerType,
        BooleanType,
        FloatType,
        ListType,
        DictType,
        ModelType,
    )
    from .commands import *
    from .commands import (
        Command,
        ParseParameter
    )
    from .contracts import (
        ModelContract,
        Repository
    )
    from .data import DataObject
    from .proxies import (
        YamlFileProxy,
        JsonFileProxy,
        CsvFileProxy
    )
    from .middleware import (
        File,
        FileLoaderMiddleware,
        Yaml,
        YamlLoaderMiddleware,
        Json,
        JsonLoaderMiddleware,
        Csv,
        CsvLoaderMiddleware,
        CsvDict,
        CsvDictLoaderMiddleware
    )
except:
    pass

# *** version

<<<<<<< HEAD
__version__ = '1.4.0a0'
=======
__version__ = '1.4.0'
>>>>>>> b401db8f
<|MERGE_RESOLUTION|>--- conflicted
+++ resolved
@@ -50,8 +50,4 @@
 
 # *** version
 
-<<<<<<< HEAD
-__version__ = '1.4.0a0'
-=======
-__version__ = '1.4.0'
->>>>>>> b401db8f
+__version__ = '1.4.0'