--- conflicted
+++ resolved
@@ -1,26 +1,8 @@
-<<<<<<< HEAD
-"""Container Data Transfer Objects (DTOs)"""
-=======
-"""Tiferet Container Data Transfer Objects"""
->>>>>>> 42a0bb6d
+"""Tiferet Container Data Objects"""
 
 # *** imports
 
 # ** app
-<<<<<<< HEAD
-from .settings import DataObject
-from ..models import (
-    ContainerAttribute,
-    FlaggedDependency,
-    StringType,
-    DictType,
-    ModelType,
-)
-from ..contracts import (
-    ContainerAttributeContract,
-    FlaggedDependencyContract
-)
-=======
 from ..models import (
     FlaggedDependency,
     ContainerAttribute,
@@ -33,7 +15,6 @@
     ContainerAttributeContract
 )
 from .settings import DataObject
->>>>>>> 42a0bb6d
 
 # *** data
 
@@ -85,24 +66,15 @@
         
         # Map to the flagged dependency object.
         obj = super().map(FlaggedDependency, **kwargs, validate=False)
-<<<<<<< HEAD
-        
-        # Set the parameters due to deserializer.
-=======
 
         # Set the parameters in due to the deserializer.
->>>>>>> 42a0bb6d
         obj.parameters = self.parameters
         
         # Validate and return the object.
         obj.validate()
         return obj
 
-<<<<<<< HEAD
     # * method: from_data
-=======
-    # * method: new
->>>>>>> 42a0bb6d
     @staticmethod
     def from_data(**kwargs) -> 'FlaggedDependencyYamlData':
         '''
@@ -226,23 +198,15 @@
             **kwargs,
             validate=False
         )
-<<<<<<< HEAD
-        
-=======
-
->>>>>>> 42a0bb6d
+
         # Set the dependencies.
         for flag, dep in data_object.dependencies.items():
             dep.flag = flag
         
         # Validate and return the object.
-<<<<<<< HEAD
+
         data_object.validate()
         return data_object
-=======
-        obj.validate()
-        return obj
->>>>>>> 42a0bb6d
 
     # * method: from_model
     @staticmethod
@@ -257,8 +221,6 @@
         :return: A new ContainerAttributeYamlData object.
         :rtype: ContainerAttributeYamlData
         '''
-
-<<<<<<< HEAD
                 
         # Create the primitive of the model object.
         data = model_object.to_primitive()
@@ -272,20 +234,7 @@
                 **data,
                 **kwargs
             ),
-=======
-        # Create the dependency data.
-        dependencies = {dep.flag: dep.to_primitive() for dep in model.dependencies}
-
-        # Create a new model object without the dependencies.
-        data = model.to_primitive()
-        data['dependencies'] = dependencies
-
-        # Create a new ContainerAttributeYamlData object.
-        obj = ContainerAttributeYamlData({
-                **data,
-                **kwargs
-            }, 
->>>>>>> 42a0bb6d
+
             strict=False
         )
         
