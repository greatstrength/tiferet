--- conflicted
+++ resolved
@@ -6,7 +6,6 @@
 import pytest
 
 # ** app
-<<<<<<< HEAD
 from ..error import  ErrorConfigData
 
 # *** fixtures
@@ -32,52 +31,10 @@
             'lang': 'en',
             'text': 'Test error message.'
         }]
-=======
-from ..error import *
-
-
-# *** fixtures
-
-# ** fixture: error_yaml_data
-@pytest.fixture
-def error_yaml_data():
-    '''
-    Fixture for creating an error data object.
-    '''
-    
-    # Return the error data.
-    return DataObject.from_data(
-        ErrorYamlData,
-        id='MY_ERROR',
-        name='My Error',
-        error_code='MY_ERROR',
-        message=[
-            dict(
-                lang='en_US',
-                text='This is a test error message.'
-            )
-        ]
-    )
-
-
-# ** fixture: error_message_yaml_data
-@pytest.fixture
-def error_message_yaml_data():
-    '''
-    Fixture for creating an error message data object.
-    '''
-    
-    # Return the error message data.
-    return DataObject.from_data(
-        ErrorMessageYamlData,
-        lang='en_US',
-        text='This is a test error message.'
->>>>>>> e43b3317
     )
 
 # *** tests
 
-<<<<<<< HEAD
 # ** test: error_data_from_data
 def test_error_data_from_data(error_config_data: ErrorConfigData):
     '''
@@ -133,21 +90,6 @@
     assert error.id == error_config_data.id
     assert error.name == error_config_data.name
     assert error.error_code == error_config_data.error_code
-=======
-# ** test: test_error_yaml_data_map
-def test_error_yaml_data_map(error_yaml_data):
-    '''
-    Test the error data mapping.
-    '''
-    
-    # Map the error data to an error object.
-    error = error_yaml_data.map(Error)
-    
-    # Assert the error type.
-    assert isinstance(error, Error)
-    
-    # Assert the error attributes.
->>>>>>> e43b3317
     assert len(error.message) == 1
     assert isinstance(error.message[0], ErrorMessage)
     
