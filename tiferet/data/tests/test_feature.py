--- conflicted
+++ resolved
@@ -6,7 +6,6 @@
 import pytest
 
 # ** app
-<<<<<<< HEAD
 from ...models import (
     Feature,
     FeatureCommand,
@@ -51,22 +50,6 @@
     # Return the feature data.
     return FeatureConfigData.from_data(
         id='test_group.test_feature',
-=======
-from ..feature import *
-
-
-# *** fixtures
-
-# ** fixture: feature_yaml_data_raw
-@pytest.fixture
-def feature_yaml_data():
-
-    # Return the feature data.
-    return DataObject.from_data(
-        FeatureYamlData,
-        **dict(
-        id='test.test_feature',
->>>>>>> e43b3317
         name='Test Feature',
         description='This is a test feature.',
         commands=[
@@ -83,7 +66,6 @@
 
 # *** tests
 
-<<<<<<< HEAD
 # ** test: feature_command_data_init
 def test_feature_command_data_init(feature_command_config_data: FeatureCommandConfigData):
     '''
@@ -151,10 +133,6 @@
 
 # ** test: feature_data_map
 def test_feature_data_map(feature_config_data: FeatureConfigData):
-=======
-# ** test: test_feature_yaml_data_map
-def test_feature_yaml_data_map(feature_yaml_data):
->>>>>>> e43b3317
     '''
     Test the feature data mapping.
 
@@ -163,11 +141,7 @@
     '''
 
     # Map the feature data to a feature object.
-<<<<<<< HEAD
     feature = feature_config_data.map()
-=======
-    feature = feature_yaml_data.map()
->>>>>>> e43b3317
 
     # Assert the feature type.
     assert isinstance(feature, Feature)
@@ -183,11 +157,7 @@
     feature_command = feature.commands[0]
     assert feature_command.name == 'Test Feature Command'
     assert feature_command.attribute_id == 'test_feature_command'
-<<<<<<< HEAD
     assert feature_command.parameters == {}
-=======
-    assert feature_command.params == {'test_param': 'test_value'}
->>>>>>> e43b3317
     assert feature_command.return_to_data == True
     assert feature_command.data_key == 'test_data'
     assert feature_command.pass_on_error == True