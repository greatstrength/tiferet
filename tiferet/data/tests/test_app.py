"""Tiferet App Data Object Tests"""

# *** imports

# ** infra
import pytest

# ** app
<<<<<<< HEAD
from ..settings import (
    DataObject,
    DEFAULT_MODULE_PATH,
    DEFAULT_CLASS_NAME
)
from ..app import (
    AppInterfaceConfigData,
    AppInterface,
    AppAttribute,
)

# *** fixtures

# ** fixture: app_settings_config_data
@pytest.fixture
def app_settings_config_data() -> AppInterfaceConfigData:
    '''
    A fixture for an app interface yaml data object.

    :return: The app interface yaml data object.
    :rtype: AppInterfaceConfigData
    '''

    # Create and return the app interface yaml data object.
    return DataObject.from_data(
        AppInterfaceConfigData,
=======
from ..app import *


# *** fixtures

# ** fixture: app_settings_yaml_data
@pytest.fixture
def app_settings_yaml_data():

    return DataObject.from_data(
        AppSettingsYamlData,
>>>>>>> e43b3317
        id='app_yaml_data',
        name='Test App YAML Data',
        module_path=DEFAULT_MODULE_PATH,
        class_name=DEFAULT_CLASS_NAME,
        feature_flag='test_app_yaml_data',
        data_flag='test_app_yaml_data',
        attributes=dict(
            test_attribute=dict(
                module_path='test_module_path',
                class_name='test_class_name',
                parameters=dict(
                    test_param='test_value',
                )
            )
        ),
        constants=dict(
            test_const='test_const_value',
        )
    )

# *** tests

<<<<<<< HEAD
# ** test: app_settings_yaml_data_map
def test_app_settings_yaml_data_map(app_settings_config_data: AppInterfaceConfigData):
    '''
    Tests the mapping of an app interface yaml data object to an app interface object.

    :param app_settings_yaml_data: The app interface yaml data object.
    :type app_settings_yaml_data: AppInterfaceConfigData
    '''

    # Map the app interface yaml data to an app interface object.
    app_settings = app_settings_config_data.map()

    # Assert the mapped app interface is valid.
    assert isinstance(app_settings, AppInterface)
    assert app_settings.id == app_settings_config_data.id
    assert app_settings.name == app_settings_config_data.name
    assert app_settings.feature_flag == app_settings_config_data.feature_flag
    assert app_settings.data_flag == app_settings_config_data.data_flag
=======
# ** test: test_app_settings_yaml_data_map
def test_app_settings_yaml_data_map(app_settings_yaml_data):

    # Map the app interface yaml data to an app interface object.
    app_settings = app_settings_yaml_data.map()

    # Assert the mapped app interface is valid.
    assert isinstance(app_settings, AppSettings)
    assert app_settings.id == app_settings_yaml_data.id
    assert app_settings.name == app_settings_yaml_data.name
    assert app_settings.feature_flag == app_settings_yaml_data.feature_flag
    assert app_settings.data_flag == app_settings_yaml_data.data_flag
>>>>>>> e43b3317

    # Assert that the module path and class name are correctly set.
    assert app_settings.module_path == DEFAULT_MODULE_PATH
    assert app_settings.class_name == DEFAULT_CLASS_NAME

    # Assert that the mapped app attribute contains the correct data.
<<<<<<< HEAD
    attr = next(
        attr for attr in app_settings.attributes if attr.attribute_id == 'test_attribute')
    assert attr is not None
    assert isinstance(attr, AppAttribute)
    assert attr.module_path == 'test_module_path'
    assert attr.class_name == 'test_class_name'

    # Assert that the parameters are correctly set.
    param = next(
        (p for p in attr.parameters if p == 'test_param'), None)
    assert param is not None
    assert param == 'test_param'
    assert attr.parameters['test_param'] == 'test_value'
=======
    dep = next(
        dep for dep in app_settings.attributes if dep.attribute_id == 'test_attribute')
    assert dep is not None
    assert isinstance(dep, AppAttribute)
    assert dep.module_path == 'test_module_path'
    assert dep.class_name == 'test_class_name'

    # Assert that the parameters are correctly set.
    param = next(
        (p for p in dep.parameters if p == 'test_param'), None)
    assert param is not None
    assert param == 'test_param'
    assert dep.parameters['test_param'] == 'test_value'
>>>>>>> e43b3317

    # Assert that the constants are correctly set.
    assert app_settings.constants
    assert app_settings.constants['test_const'] == 'test_const_value'<|MERGE_RESOLUTION|>--- conflicted
+++ resolved
@@ -6,7 +6,6 @@
 import pytest
 
 # ** app
-<<<<<<< HEAD
 from ..settings import (
     DataObject,
     DEFAULT_MODULE_PATH,
@@ -33,19 +32,6 @@
     # Create and return the app interface yaml data object.
     return DataObject.from_data(
         AppInterfaceConfigData,
-=======
-from ..app import *
-
-
-# *** fixtures
-
-# ** fixture: app_settings_yaml_data
-@pytest.fixture
-def app_settings_yaml_data():
-
-    return DataObject.from_data(
-        AppSettingsYamlData,
->>>>>>> e43b3317
         id='app_yaml_data',
         name='Test App YAML Data',
         module_path=DEFAULT_MODULE_PATH,
@@ -68,7 +54,6 @@
 
 # *** tests
 
-<<<<<<< HEAD
 # ** test: app_settings_yaml_data_map
 def test_app_settings_yaml_data_map(app_settings_config_data: AppInterfaceConfigData):
     '''
@@ -87,27 +72,12 @@
     assert app_settings.name == app_settings_config_data.name
     assert app_settings.feature_flag == app_settings_config_data.feature_flag
     assert app_settings.data_flag == app_settings_config_data.data_flag
-=======
-# ** test: test_app_settings_yaml_data_map
-def test_app_settings_yaml_data_map(app_settings_yaml_data):
-
-    # Map the app interface yaml data to an app interface object.
-    app_settings = app_settings_yaml_data.map()
-
-    # Assert the mapped app interface is valid.
-    assert isinstance(app_settings, AppSettings)
-    assert app_settings.id == app_settings_yaml_data.id
-    assert app_settings.name == app_settings_yaml_data.name
-    assert app_settings.feature_flag == app_settings_yaml_data.feature_flag
-    assert app_settings.data_flag == app_settings_yaml_data.data_flag
->>>>>>> e43b3317
 
     # Assert that the module path and class name are correctly set.
     assert app_settings.module_path == DEFAULT_MODULE_PATH
     assert app_settings.class_name == DEFAULT_CLASS_NAME
 
     # Assert that the mapped app attribute contains the correct data.
-<<<<<<< HEAD
     attr = next(
         attr for attr in app_settings.attributes if attr.attribute_id == 'test_attribute')
     assert attr is not None
@@ -121,21 +91,6 @@
     assert param is not None
     assert param == 'test_param'
     assert attr.parameters['test_param'] == 'test_value'
-=======
-    dep = next(
-        dep for dep in app_settings.attributes if dep.attribute_id == 'test_attribute')
-    assert dep is not None
-    assert isinstance(dep, AppAttribute)
-    assert dep.module_path == 'test_module_path'
-    assert dep.class_name == 'test_class_name'
-
-    # Assert that the parameters are correctly set.
-    param = next(
-        (p for p in dep.parameters if p == 'test_param'), None)
-    assert param is not None
-    assert param == 'test_param'
-    assert dep.parameters['test_param'] == 'test_value'
->>>>>>> e43b3317
 
     # Assert that the constants are correctly set.
     assert app_settings.constants
