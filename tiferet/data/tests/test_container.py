--- conflicted
+++ resolved
@@ -1,8 +1,4 @@
-<<<<<<< HEAD
-"""Container Data Transfer Object Tests"""
-=======
-"""Tiferet Container Data Transfer Object Tests"""
->>>>>>> 42a0bb6d
+"""Container Data Object Tests"""
 
 # *** imports
 
@@ -10,16 +6,6 @@
 import pytest
 
 # ** app
-<<<<<<< HEAD
-from ..container import (
-    ContainerAttributeYamlData,
-    FlaggedDependencyYamlData
-)
-from ...models import (
-    ContainerAttribute,
-    FlaggedDependency, 
-    ModelObject
-=======
 from ...models import (
     ModelObject,
 )
@@ -28,14 +14,12 @@
     ContainerAttribute,
     FlaggedDependencyYamlData,
     FlaggedDependency,
->>>>>>> 42a0bb6d
 )
 
 # *** fixtures
 
 # ** fixture: flagged_dependency_yaml_data
 @pytest.fixture
-<<<<<<< HEAD
 def flagged_dependency_yaml_data() -> FlaggedDependencyYamlData:
     '''
     Provides a fixture for FlaggedDependency YAML data.
@@ -43,17 +27,7 @@
     :return: The FlaggedDependencyYamlData instance.
     :rtype: FlaggedDependencyYamlData
     '''
-    
-=======
-def flagged_dependency_yaml_data():
-    '''
-    Fixture to create a FlaggedDependencyYamlData instance for testing
-
-    :return: The FlaggedDependencyYamlData instance.
-    :rtype: FlaggedDependencyYamlData
-    '''
-
->>>>>>> 42a0bb6d
+
     # Create and return a FlaggedDependencyYamlData object.
     return FlaggedDependencyYamlData.from_data(
         module_path='tests.repos.test',
@@ -66,7 +40,6 @@
 
 # ** fixture: container_attribute_yaml_data
 @pytest.fixture
-<<<<<<< HEAD
 def container_attribute_yaml_data() -> ContainerAttributeYamlData:
     '''
     Provides a fixture for ContainerAttribute YAML data.
@@ -75,16 +48,6 @@
     :rtype: ContainerAttributeYamlData
     '''
     
-=======
-def container_attribute_yaml_data():
-    '''
-    Fixture to create a ContainerAttributeYamlData instance for testing.
-
-    :return: The ContainerAttributeYamlData instance.
-    :rtype: ContainerAttributeYamlData
-    '''
-
->>>>>>> 42a0bb6d
     # Create and return a ContainerAttributeYamlData object.
     return ContainerAttributeYamlData.from_data(
         id='test_repo',
@@ -111,28 +74,16 @@
 
 # ** fixture: flagged_dependency_model
 @pytest.fixture
-<<<<<<< HEAD
-def flagged_dependency_model(flagged_dependency_yaml_data: FlaggedDependencyYamlData) -> FlaggedDependency:
-    '''
-    Provides a fixture for a FlaggedDependency model instance.
-    
-    :param flagged_dependency_yaml_data: The FlaggedDependency YAML data object.
-=======
 def flagged_dependency_model(flagged_dependency_yaml_data: FlaggedDependencyYamlData):
     '''
     Fixture to create a FlaggedDependency model instance for testing.
 
     :param flagged_dependency_yaml_data: The FlaggedDependencyYamlData instance.
->>>>>>> 42a0bb6d
     :type flagged_dependency_yaml_data: FlaggedDependencyYamlData
     :return: The FlaggedDependency model instance.
     :rtype: FlaggedDependency
     '''
-<<<<<<< HEAD
-    
-=======
-
->>>>>>> 42a0bb6d
+
     # Map the YAML data to a FlaggedDependency model object.
     model = flagged_dependency_yaml_data.map()
     model.class_name = 'TestRepoProxy2'
@@ -146,15 +97,6 @@
 # ** test: flagged_dependency_yaml_data_from_data
 def test_flagged_dependency_yaml_data_from_data(flagged_dependency_yaml_data: FlaggedDependencyYamlData):
     '''
-<<<<<<< HEAD
-    Test the creation of FlaggedDependency YAML data from a dictionary.
-    
-    :param flagged_dependency_yaml_data: The FlaggedDependency YAML data object.
-    :type flagged_dependency_yaml_data: FlaggedDependencyYamlData
-    '''
-    
-    # Assert the attributes are correctly set.
-=======
     Test that the FlaggedDependencyYamlData can be initialized from data.
 
     :param flagged_dependency_yaml_data: The FlaggedDependencyYamlData instance.
@@ -162,7 +104,6 @@
     '''
 
     # Check if the data is correctly initialized.
->>>>>>> 42a0bb6d
     assert flagged_dependency_yaml_data.module_path == 'tests.repos.test'
     assert flagged_dependency_yaml_data.class_name == 'TestRepoProxy'
     assert flagged_dependency_yaml_data.flag == 'test'
@@ -171,18 +112,6 @@
 # ** test: flagged_dependency_yaml_data_map
 def test_flagged_dependency_yaml_data_map(flagged_dependency_yaml_data: FlaggedDependencyYamlData):
     '''
-<<<<<<< HEAD
-    Test the mapping of FlaggedDependency YAML data to a FlaggedDependency object.
-    
-    :param flagged_dependency_yaml_data: The FlaggedDependency YAML data object.
-    :type flagged_dependency_yaml_data: FlaggedDependencyYamlData
-    '''
-    
-    # Map the YAML data to a FlaggedDependency object.
-    mapped_dep = flagged_dependency_yaml_data.map()
-    
-    # Assert the mapped object is valid.
-=======
     Test that the FlaggedDependencyYamlData can be mapped to a FlaggedDependency object.
 
     :param flagged_dependency_yaml_data: The FlaggedDependencyYamlData instance.
@@ -193,7 +122,6 @@
     mapped_dep = flagged_dependency_yaml_data.map()
 
     # Check if the mapped object is of the correct type.
->>>>>>> 42a0bb6d
     assert isinstance(mapped_dep, FlaggedDependency)
     assert mapped_dep.module_path == 'tests.repos.test'
     assert mapped_dep.class_name == 'TestRepoProxy'
@@ -203,21 +131,12 @@
 # ** test: flagged_dependency_yaml_data_from_model
 def test_flagged_dependency_yaml_data_from_model(flagged_dependency_model: FlaggedDependency):
     '''
-<<<<<<< HEAD
-    Test the creation of FlaggedDependency YAML data from a model object.
-    
-    :param flagged_dependency_model: The FlaggedDependency model object.
-    :type flagged_dependency_model: FlaggedDependency
-    '''
-    
-=======
     Test that the FlaggedDependencyYamlData can be created from a model object.
 
     :param flagged_dependency_model: The FlaggedDependency model instance.
     :type flagged_dependency_model: FlaggedDependency
     '''
 
->>>>>>> 42a0bb6d
     # Create a new data object from the model object.
     data_from_model = FlaggedDependencyYamlData.from_model(flagged_dependency_model)
     
@@ -231,19 +150,6 @@
 # ** test: container_attribute_yaml_data_from_data
 def test_container_attribute_yaml_data_from_data(container_attribute_yaml_data: ContainerAttributeYamlData):
     '''
-<<<<<<< HEAD
-    Test the creation of ContainerAttribute YAML data from a dictionary.
-    
-    :param container_attribute_yaml_data: The ContainerAttribute YAML data object.
-    :type container_attribute_yaml_data: ContainerAttributeYamlData
-    '''
-    
-    # Assert the attributes are correctly set.
-    assert container_attribute_yaml_data.id == 'test_repo'
-    assert len(container_attribute_yaml_data.dependencies) == 2
-    
-    # Assert the dependencies are correctly initialized.
-=======
     Test that the ContainerAttributeYamlData can be initialized from data.
 
     :param container_attribute_yaml_data: The ContainerAttributeYamlData instance.
@@ -255,7 +161,6 @@
     assert len(container_attribute_yaml_data.dependencies) == 2
 
     # Check if dependencies are correctly initialized
->>>>>>> 42a0bb6d
     for flag, dep in container_attribute_yaml_data.dependencies.items():
         assert flag in ['test', 'test2']
         assert dep.module_path == 'tests.repos.test'
@@ -265,15 +170,6 @@
 # ** test: container_attribute_yaml_data_map
 def test_container_attribute_yaml_data_map(container_attribute_yaml_data: ContainerAttributeYamlData):
     '''
-<<<<<<< HEAD
-    Test the mapping of ContainerAttribute YAML data to a ContainerAttribute object.
-    
-    :param container_attribute_yaml_data: The ContainerAttribute YAML data object.
-    :type container_attribute_yaml_data: ContainerAttributeYamlData
-    '''
-    
-    # Map the YAML data to a ContainerAttribute object.
-=======
     Test that the ContainerAttributeYamlData can be mapped to a ContainerAttribute object.
 
     :param container_attribute_yaml_data: The ContainerAttributeYamlData instance.
@@ -281,7 +177,6 @@
     '''
 
     # Map the data to a container attribute object.
->>>>>>> 42a0bb6d
     mapped_attr = container_attribute_yaml_data.map()
     
     # Assert the mapped object is valid.
@@ -302,21 +197,12 @@
 # ** test: container_attribute_yaml_data_from_model
 def test_container_attribute_yaml_data_from_model(container_attribute_yaml_data: ContainerAttributeYamlData):
     '''
-<<<<<<< HEAD
-    Test the creation of ContainerAttribute YAML data from a model object.
-    
-    :param container_attribute_yaml_data: The ContainerAttribute YAML data object.
-    :type container_attribute_yaml_data: ContainerAttributeYamlData
-    '''
-    
-=======
     Test that the ContainerAttributeYamlData can be created from a model object.
 
     :param container_attribute_yaml_data: The ContainerAttributeYamlData instance.
     :type container_attribute_yaml_data: ContainerAttributeYamlData
     '''
 
->>>>>>> 42a0bb6d
     # Create a new model object from the fixture.
     model_object = container_attribute_yaml_data.map()
     
@@ -337,13 +223,8 @@
     assert isinstance(data_object, ContainerAttributeYamlData)
     assert data_object.id == 'test_repo'
     assert len(data_object.dependencies) == 3
-<<<<<<< HEAD
-    
-    # Assert the dependencies are correctly initialized.
-=======
 
     # Check if all dependencies are of type ContainerDependencyYamlData
->>>>>>> 42a0bb6d
     for dep in data_object.dependencies.values():
         assert isinstance(dep, FlaggedDependencyYamlData)
         assert dep.module_path == 'tests.repos.test'
