--- conflicted
+++ resolved
@@ -1,4 +1,3 @@
-<<<<<<< HEAD
 """Tiferet Feature Data Objects"""
 
 # *** imports
@@ -24,19 +23,6 @@
 
 # ** data: feature_command_config_data
 class FeatureCommandConfigData(FeatureCommand, DataObject):
-=======
-# *** imports
-
-# ** app
-from .settings import *
-from ..models.feature import *
-
-
-# *** data
-
-# ** data: service_command_data
-class ServiceCommandYamlData(FeatureCommand, DataObject):
->>>>>>> e43b3317
     '''
     A data representation of a feature handler.
     '''
@@ -53,7 +39,6 @@
             'to_data.json': DataObject.allow()
         }
 
-<<<<<<< HEAD
     # * attributes
     parameters = DictType(
         StringType(),
@@ -82,11 +67,6 @@
 
 # ** data: feature_config_data
 class FeatureConfigData(Feature, DataObject):
-=======
-
-# ** data: feature_data
-class FeatureYamlData(Feature, DataObject):
->>>>>>> e43b3317
     '''
     A data representation of a feature.
     '''
@@ -98,7 +78,6 @@
 
         serialize_when_none = False
         roles = {
-<<<<<<< HEAD
             'to_model': DataObject.deny('feature_key'),
             'to_data.yaml': DataObject.deny('feature_key', 'group_id', 'id'),
             'to_data.json': DataObject.deny('feature_key', 'group_id', 'id')
@@ -121,29 +100,6 @@
         '''
         Maps the feature data to a feature object.
 
-=======
-            'to_model': DataObject.deny('commands'),
-            'to_data': DataObject.deny('feature_key', 'group_id', 'id')
-        }
-
-    # * attribute: commands
-    commands = ListType(
-        ModelType(ServiceCommandYamlData),
-        default=[],
-        deserialize_from=['handlers', 'functions', 'commands'],
-        metadata=dict(
-            description='The feature commands.'
-        ),
-    )
-
-    # * method: map
-    def map(self, **kwargs) -> Feature:
-        '''
-        Maps the feature data to a feature object.
-        
-        :param role: The role for the mapping.
-        :type role: str
->>>>>>> e43b3317
         :param kwargs: Additional keyword arguments.
         :type kwargs: dict
         :return: A new feature object.
@@ -152,7 +108,6 @@
 
         # Map the feature data to a feature object.
         return super().map(
-<<<<<<< HEAD
             Feature, 
             feature_key=self.id.split('.')[-1],
             commands=[
@@ -183,9 +138,5 @@
             FeatureConfigData,
             feature_key=feature_key,
             group_id=group_id,
-=======
-            Feature,
-            commands=[command.map(FeatureCommand) for command in self.commands],
->>>>>>> e43b3317
             **kwargs
         )